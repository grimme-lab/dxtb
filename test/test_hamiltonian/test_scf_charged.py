"""
Test for SCF with charged samples.
Reference values obtained with tblite 0.2.1 disabling repulsion and dispersion.
"""

import math
import pytest
import torch

from xtbml.param import GFN1_XTB as par
from xtbml.xtb.calculator import Calculator

from .samples_charged import samples

opts = {"verbosity": 0, "etemp": 300, "guess": "eeq"}


@pytest.mark.parametrize("dtype", [torch.float, torch.double])
@pytest.mark.parametrize("name", ["Ag2Cl22-", "Al3+Ar6", "AD7en+", "C2H4F+", "ZnOOH-"])
def test_single(dtype: torch.dtype, name: str):
    tol = math.sqrt(torch.finfo(dtype).eps) * 10

    sample = samples[name]
    numbers = sample["numbers"]
    positions = sample["positions"].type(dtype)
    ref = sample["escf"].item()
    chrg = sample["charge"].type(dtype)

    calc = Calculator(numbers, positions, par)
    results = calc.singlepoint(numbers, positions, chrg, opts)

<<<<<<< HEAD
    assert pytest.approx(ref, abs=tol, rel=tol) == results.scf.sum(-1).item()
=======
    results = calc.singlepoint(numbers, positions, charges, verbosity=0)
    assert pytest.approx(ref, abs=tol) == results.scf.sum(-1).item()
>>>>>>> 7570ca58
<|MERGE_RESOLUTION|>--- conflicted
+++ resolved
@@ -29,9 +29,4 @@
     calc = Calculator(numbers, positions, par)
     results = calc.singlepoint(numbers, positions, chrg, opts)
 
-<<<<<<< HEAD
-    assert pytest.approx(ref, abs=tol, rel=tol) == results.scf.sum(-1).item()
-=======
-    results = calc.singlepoint(numbers, positions, charges, verbosity=0)
-    assert pytest.approx(ref, abs=tol) == results.scf.sum(-1).item()
->>>>>>> 7570ca58
+    assert pytest.approx(ref, abs=tol, rel=tol) == results.scf.sum(-1).item()