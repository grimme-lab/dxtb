--- conflicted
+++ resolved
@@ -185,11 +185,8 @@
 # datasets
 data/archive
 data/*/benchmark*
-<<<<<<< HEAD
-=======
 data/*/processed*
 data/misc
->>>>>>> 1ea3da7c
 
 # exclude some sample and reaction files for tests
 !data/PTB/samples_HE.json
@@ -200,14 +197,10 @@
 models/
 
 # other
-<<<<<<< HEAD
-devel.py
-=======
 devel.py
 
 # plots
 plots/
 
 # pytorch lightning
-src/lightning_logs/*
->>>>>>> 1ea3da7c
+src/lightning_logs/*