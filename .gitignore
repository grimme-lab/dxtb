--- conflicted
+++ resolved
@@ -205,11 +205,7 @@
 src/wandb/
 
 # other
-<<<<<<< HEAD
-devel.py
-=======
 devel*
->>>>>>> 59fde2c7
 
 # plots
 plots/
