"""
Type annotations for this project.
"""

<<<<<<< HEAD
from collections.abc import Generator

from typing import (
    Any,
    Callable,
    Dict,
    TypedDict,
    List,
    Optional,
    Protocol,
    Tuple,
    Union,
)
=======
from collections.abc import Callable, Generator
from typing import Any, Literal, Optional, Protocol, TypedDict, TypeGuard, overload

import torch
>>>>>>> 59fde2c7
from torch import Tensor

Sliceable = list[Tensor] | tuple[Tensor]

CountingFunction = Callable[[Tensor, Tensor], Tensor]


class Molecule(TypedDict):
    """Representation of fundamental molecular structure (atom types and postions)."""

    numbers: Tensor
    """Tensor of atomic numbers"""

    positions: Tensor
    """Tensor of 3D coordinates of shape (n, 3)"""


# TODO: Extend with type() and to() methods.
class TensorLike:
    """
    Provide `device` and `dtype` for other classes.
    """

    __slots__ = ["__device", "__dtype"]

    def __init__(self, device: torch.device, dtype: torch.dtype):
        self.__device = device
        self.__dtype = dtype

    @property
    def device(self) -> torch.device:
        """The device on which the `IndexHelper` object resides."""
        return self.__device

    @device.setter
    def device(self, *args):
        """Instruct users to use the ".to" method if wanting to change device."""
        raise AttributeError("Move object to device using the `.to` method")

    @property
    def dtype(self) -> torch.dtype:
        """Floating point dtype used by IndexHelper object."""
        return self.__dtype<|MERGE_RESOLUTION|>--- conflicted
+++ resolved
@@ -2,26 +2,10 @@
 Type annotations for this project.
 """
 
-<<<<<<< HEAD
-from collections.abc import Generator
-
-from typing import (
-    Any,
-    Callable,
-    Dict,
-    TypedDict,
-    List,
-    Optional,
-    Protocol,
-    Tuple,
-    Union,
-)
-=======
 from collections.abc import Callable, Generator
 from typing import Any, Literal, Optional, Protocol, TypedDict, TypeGuard, overload
 
 import torch
->>>>>>> 59fde2c7
 from torch import Tensor
 
 Sliceable = list[Tensor] | tuple[Tensor]
