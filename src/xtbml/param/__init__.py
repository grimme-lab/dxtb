# This file is part of xtbml.

"""
This module defines the parametrization of the extended tight-binding Hamiltonian.

The structure of the parametrization is adapted from the `tblite`_ library and
separates the species-specific parameter records from the general interactions
included in the method.

.. _tblite: https://tblite.readthedocs.io
"""

from .base import Param
from .charge import Charge
from .dispersion import Dispersion
from .element import Element
from .gfn1 import GFN1_XTB
from .halogen import Halogen
from .hamiltonian import Hamiltonian
from .meta import Meta
from .repulsion import EffectiveRepulsion, Repulsion
<<<<<<< HEAD
from .util import (
    get_elem_param,
    get_elem_param_dict,
    get_elem_param_shells,
    get_pair_param,
)
=======
from .util import get_element_param, get_elem_param_dict, get_element_angular
>>>>>>> 20ffcc31
from .thirdorder import ThirdOrder<|MERGE_RESOLUTION|>--- conflicted
+++ resolved
@@ -19,14 +19,12 @@
 from .hamiltonian import Hamiltonian
 from .meta import Meta
 from .repulsion import EffectiveRepulsion, Repulsion
-<<<<<<< HEAD
 from .util import (
     get_elem_param,
+    get_element_param,
+    get_element_angular,
     get_elem_param_dict,
     get_elem_param_shells,
     get_pair_param,
 )
-=======
-from .util import get_element_param, get_elem_param_dict, get_element_angular
->>>>>>> 20ffcc31
 from .thirdorder import ThirdOrder