--- conflicted
+++ resolved
@@ -1,8 +1,3 @@
-<<<<<<< HEAD
 from .matrix import combinations, load_from_npz, t2int
 from .timer import Timers
-from .utils import symbol2number, timing, real_atoms, real_pairs
-=======
-from .utils import symbol2number, timing, dict_reorder
-from .matrix import combinations, load_from_npz, t2int
->>>>>>> 5cf518f4
+from .utils import symbol2number, timing, real_atoms, real_pairs, dict_reorder