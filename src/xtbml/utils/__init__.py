<<<<<<< HEAD
from .utils import symbol2number, timing, dict_reorder
from .matrix import combinations, load_from_npz, t2int
=======
"""
Collection of utility functions.
"""

from .misc import is_int_list, is_str_list, symbol2number
from .timing import Timers, timings
from .torch import load_from_npz, real_atoms, real_pairs, t2int
>>>>>>> 59fde2c7
<|MERGE_RESOLUTION|>--- conflicted
+++ resolved
@@ -1,12 +1,7 @@
-<<<<<<< HEAD
-from .utils import symbol2number, timing, dict_reorder
-from .matrix import combinations, load_from_npz, t2int
-=======
 """
 Collection of utility functions.
 """
 
 from .misc import is_int_list, is_str_list, symbol2number
 from .timing import Timers, timings
-from .torch import load_from_npz, real_atoms, real_pairs, t2int
->>>>>>> 59fde2c7
+from .torch import load_from_npz, real_atoms, real_pairs, t2int