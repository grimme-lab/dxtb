# This file is part of xtbml.

"""Definition of repulsion energy terms."""

from typing import Dict, Optional, Union, Tuple
import torch
from torch import Tensor

<<<<<<< HEAD
from xtbml.exlibs.tbmalt import Geometry
from xtbml.param import Element, EffectiveRepulsion
=======
from ..constants.torch import FLOAT64
from ..exlibs.tbmalt import Geometry
>>>>>>> ce743da0

from .base import EnergyContribution


class RepulsionFactory(EnergyContribution):
    """
    Classical repulsion interaction as used with the xTB Hamiltonian.
    Calculated is the effective repulsion as given in the TB framework.
    Container to evaluate classical repulsion interactions for the xTB Hamiltonian.
    """

    alpha: Optional[Tensor] = None  # shape [87]
    """Repulsion interaction exponent for all element pairs"""

    zeff: Optional[Tensor] = None  # shape [87]
    """Effective nuclear charge for all element pairs"""

    kexp: Optional[Tensor] = None  # shape [87]
    """Scaling of the repulsion exponents, pairwise parameters for all element pairs"""

    def get_kexp(self, par_repulsion: EffectiveRepulsion) -> Tensor:
        """Obtain exponential scaling factors of effective repulsion.

        Args:
            par_repulsion (EffectiveRepulsion): Repulsion parametrization.

        Returns:
            Tensor: Exponential scaling factors of all elements (with 0 index being a dummy to allow indexing by atomic numbers).
        """
        tnsr = torch.ones(87) * par_repulsion.kexp

        # dummy for indexing with atomic numbers
        tnsr[0] = -999999

        # change value for H and He
        if par_repulsion.kexp_light is not None:
            tnsr[1:3] = par_repulsion.kexp_light

        return tnsr

    def get_alpha(self, par: Dict[str, Element]) -> Tensor:
        """Obtain alpha parameters as tensors.

        Args:
            par (Dict[str, Element]): Parametrization of elements.

        Returns:
            Tensor: Alpha parameter of all elements (with 0 index being a dummy to allow indexing by atomic numbers).
        """
        a = torch.zeros(87)

        # dummy for indexing with atomic numbers
        a[0] = -999999

        for i, item in enumerate(par.values()):
            a[i + 1] = item.arep

        return a

    def get_zeff(self, par: Dict[str, Element]) -> Tensor:
        """Obtain effective charges as tensors.

        Args:
            par (Dict[str, Element]): Parametrization of elements.

        Returns:
            Tensor: Effective charges of all elements (with 0 index being a dummy to allow indexing by atomic numbers).
        """
        z = torch.zeros(87)

        # dummy for indexing with atomic numbers
        z[0] = -999999

        for i, item in enumerate(par.values()):
            z[i + 1] = item.zeff

        return z

    def setup(
        self, par_element: Dict[str, Element], par_repulsion: EffectiveRepulsion
    ) -> None:
        """Setup internal variables.

        Args:
            par_element (Dict[str, Element]): Parametrization of elements.
            par_repulsion (EffectiveRepulsion): Parametrization of repulsion.
        """

        # get parameters and format to tensors
        alpha = self.get_alpha(par_element)
        zeff = self.get_zeff(par_element)
        kexp = self.get_kexp(par_repulsion)

        numbers = self.geometry.atomic_numbers

        # mask for padding
        real = numbers != 0
        mask = ~(real.unsqueeze(-2) * real.unsqueeze(-1))

        # set diagonal to 0 to remove A=B case in summation
        torch.diagonal(mask, dim1=-2, dim2=-1)[:] = True

        # create padded arrays
        self.alpha = torch.sqrt(
            alpha[numbers].unsqueeze(-2) * alpha[numbers].unsqueeze(-1)
        )
        self.alpha[mask] = 0

        self.zeff = zeff[numbers].unsqueeze(-2) * zeff[numbers].unsqueeze(-1)
        self.zeff[mask] = 0

        self.kexp = kexp[numbers].unsqueeze(-2) * kexp.new_ones(kexp.shape)[
            numbers
        ].unsqueeze(-1)
        self.kexp[mask] = 0

    def get_engrad(
        self, geometry: Geometry, cutoff: float, calc_gradient: bool = False
    ) -> Union[Tensor, Tuple[Tensor, Tensor]]:
        """Obtain repulsion energy and gradient.

        Args:
            geometry (Geometry): Structure data.
            cutoff (float): Real space cutoff.
            calc_gradient (bool, optional): Flag for calculating gradient. Defaults to False.

        Returns:
            Union[Tensor, Tuple[Tensor, Tensor]]: Repulsion energy (and gradient).
        """

        distances = geometry.distances

        # Calculate repulsion only for distances smaller than cutoff
        if cutoff is not None:
            zero = distances.new_zeros(1)
            distances = torch.where(distances <= cutoff, distances, zero)

        # add epsilon to avoid zero division in some terms
        distances += torch.finfo(geometry.dtype).eps

        # Eq.13: R_AB ** k_f
        r1k = torch.pow(distances, self.kexp)

        # Eq.13: exp(- (alpha_A * alpha_B)**0.5 * R_AB ** k_f )
        exp_term = torch.exp(-self.alpha * r1k)

        # Eq.13: repulsion energy
        dE = self.zeff * exp_term / distances

        # Eq.13: sum up and rectify double counting (symmetric matrix)
        sum_dE = 0.5 * torch.sum(dE, dim=(-2, -1))

        if calc_gradient is not False:
            dG = -(self.alpha * r1k * self.kexp + 1.0) * dE
            # >>> print(dG.shape)
            # torch.Size([n_batch, n_atoms, n_atoms])

            rij = geometry.distance_vectors
            # >>> print(rij.shape)
            # torch.Size([n_batch, n_atoms, n_atoms, 3])
            r2 = torch.pow(distances, 2)
            # >>> print(r2.shape)
            # torch.Size([n_batch, n_atoms, n_atoms])

            dG = dG / r2
            dG = dG.unsqueeze(-1) * rij
            # >>> print(dG.shape)
            # torch.Size([n_batch, n_atoms, n_atoms, 3])

            dG = torch.sum(dG, dim=-2)
            # >>> print(dG.shape)
            # torch.Size([n_batch, n_atoms, 3])

            return sum_dE, dG
        else:
            return sum_dE<|MERGE_RESOLUTION|>--- conflicted
+++ resolved
@@ -6,14 +6,8 @@
 import torch
 from torch import Tensor
 
-<<<<<<< HEAD
-from xtbml.exlibs.tbmalt import Geometry
-from xtbml.param import Element, EffectiveRepulsion
-=======
-from ..constants.torch import FLOAT64
 from ..exlibs.tbmalt import Geometry
->>>>>>> ce743da0
-
+from ..param import Element, EffectiveRepulsion
 from .base import EnergyContribution
 
 
