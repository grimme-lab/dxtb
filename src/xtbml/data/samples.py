--- conflicted
+++ resolved
@@ -31,15 +31,9 @@
     charges: Tensor
     """Charge of sample"""
     egfn1: Tensor
-<<<<<<< HEAD
-    """Energy calculated by GFN1-xTB"""
-    egfn2: Tensor
-    """Energy calculated by GFN2-xTB"""
-=======
     """Atomwise energy calculated by GFN1-xTB"""
     egfn2: Tensor
     """Atomwise energy calculated by GFN2-xTB"""
->>>>>>> f4ceab02
     edisp: Tensor
     """Atomwise dispersion energy"""
     erep: Tensor
