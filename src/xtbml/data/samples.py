--- conflicted
+++ resolved
@@ -4,14 +4,9 @@
 import torch
 from typing import Dict, List, Optional, Union, overload
 
-<<<<<<< HEAD
-from ..constants import FLOAT32
-from ..typing import Tensor
-=======
 from xtbml.constants import FLOAT32
 from xtbml.data.datareader import Datareader
 from xtbml.typing import Tensor
->>>>>>> 36ee0401
 
 
 class Sample:
