from __future__ import annotations
from json import dumps as json_dump
from json import dump as json_dump_file
from json import loads as json_load
import os
<<<<<<< HEAD
from pathlib import Path
from typing import Literal, Optional
import torch
from torch.utils.data import DataLoader

from ..constants import FLOAT32, FLOAT64, ATOMIC_NUMBER
from ..constants.units import AU2KCAL
=======
from json import dump as json_dump_file
from json import dumps as json_dump
from pathlib import Path

import torch
from torch.utils.data import DataLoader

from ..charges import ChargeModel, solve
from ..constants import units
from ..io import read
from ..ncoord import exp_count, get_coordination_number
from ..param import GFN1_XTB as par
from ..xtb import Calculator

FILES = {
    "charge": ".CHRG",
    "coord": "coord",
    "xyz": "mol.xyz",
    "gfn1": "gfn1.json",
    "gfn2": "gfn2.json",
    "uhf": ".UHF",
    "orca_engrad": "orca.engrad",
}

>>>>>>> 59fde2c7

bh76rc = [
    "C2H5",
    "C2H6",
    "CH4",
    "H2",
    "H2O",
    "H2S",
    "HS",
    "NH",
    "NH2",
    "NH3",
    "O",
    "PH2",
    "PH3",
    "c2h4",
    "c2h5",
    "c3h7",
    "ch3",
    "ch3cl",
    "ch3f",
    "cl",
    "cl-",
    "clf",
    "co",
    "f",
    "f-",
    "f2",
    "fch3clcomp1",
    "fch3clcomp2",
    "h",
    "hcl",
    "hcn",
    "hco",
    "hf",
    "hn2",
    "hnc",
    "hoch3fcomp1",
    "hoch3fcomp2",
    "n2",
    "n2o",
    "oh",
]

<<<<<<< HEAD
=======

>>>>>>> 59fde2c7
def walklevel(some_dir: str | Path, level=1):
    """Identical to os.walk() but allowing for limited depth."""
    if isinstance(some_dir, Path):
        some_dir = str(some_dir)

    some_dir = some_dir.rstrip(os.path.sep)
    assert os.path.isdir(some_dir), f"Not a directory: {some_dir}"
    num_sep = some_dir.count(os.path.sep)
    for root, dirs, files in os.walk(some_dir):
        yield root, dirs, files
        num_sep_this = root.count(os.path.sep)
        if num_sep + level <= num_sep_this:
            del dirs[:]


<<<<<<< HEAD
def read_geo(fp, format: Literal["xyz", "coord"] = "xyz") -> list[list[float | int]]:
    """Read geometry file.

    Parameters
    ----------
    fp : str | Path
        Path to coord file.
    format : str
        Format of the file.

    Returns
    -------
    list[list[float | int]]
        list containing the atomic numbers and coordinates.
    """
    if format == "xyz":
        return read_xyz(fp)
    elif format == "coord":
        return read_coord(fp)
    else:
        raise ValueError(f"Unknown format: {format}")


def read_xyz(fp: str | Path) -> list[list[float | int]]:
    """Read xyz file.

    Parameters
    ----------
    fp : str | Path
        Path to coord file.

    Returns
    -------
    list[list[float | int]]
        list containing the atomic numbers and coordinates.
    """
    arr = []
    num_atoms = 0

    with open(fp, "r", encoding="utf-8") as file:
        for line_number, line in enumerate(file):
            if line_number == 0:
                num_atoms = int(line)
            elif line_number == 1:
                pass
            else:
                l = line.strip().split()
                x, y, z = float(l[1]), float(l[2]), float(l[3])
                atm = to_number(l[0])  # FIXME: re-add legacy function
                arr.append([x, y, z, atm])

    if len(arr) == 1:
        if arr[0][0] == arr[0][1] == arr[0][2] == 0:
            arr[0][0] = 1.0

    if len(arr) != num_atoms:
        raise ValueError(f"Number of atoms in {fp} does not match.")

    return arr


def read_coord(fp: str | Path) -> list[list[float | int]]:
    """Read coord file.

    Parameters
    ----------
    fp : str | Path
        Path to coord file.

    Returns
    -------
    list[list[float | int]]
        list containing the atomic numbers and coordinates.
    """
    arr = []
    breakpoints = ["$user-defined bonds", "$redundant", "$end", "$periodic"]

    with open(fp, "r", encoding="utf-8") as file:
        lines = file.readlines()
        for line in lines:
            l = line.split()

            # skip
            if len(l) == 0:
                continue
            elif any(bp in line for bp in breakpoints):
                break
            elif l[0].startswith("$"):
                continue
            try:
                x, y, z = float(l[0]), float(l[1]), float(l[2])
                atm = ATOMIC_NUMBER[l[3].title()]
                arr.append([x, y, z, atm])
            except ValueError as e:
                print(e)
                print(f"WARNING: No correct values. Skip sample {fp}")

    # make sure last coord is not 0,0,0
    if len(arr) == 0:
        raise ValueError(f"File {fp} is empty.")
    elif len(arr) == 1:
        if arr[-1][:3] == [0.0, 0.0, 0.0]:
            arr[-1][0] = 1.0
    else:
        if arr[-1][:3] == [0.0, 0.0, 0.0]:
            raise ValueError(
                f"Last coordinate is zero in '{fp}'. This will clash with padding."
            )

    return arr


def read_chrg(fp: str) -> int:
    """Read a chrg (or uhf) file."""
    with open(fp, "r", encoding="utf-8") as file:
        return int(file.read())


def read_energy(fp: str) -> float:
    """Read energy file in TM format (energy is three times on second line)."""
    with open(fp, "r", encoding="utf-8") as file:
        for i, line in enumerate(file):
            if i == 1:
                return float(line.strip().split()[-1])

        raise ValueError(f"File '{fp}' is not in Turbomole format.")


def read_tblite_gfn(fp: Path | str) -> tuple[float, list[float]]:
    """Read energy file from tblite json output."""
    with open(fp, "r", encoding="utf-8") as file:
        data = json_load(file.read())

        return data["energies"], torch.tensor(data["gradient"]).reshape(-1, 3).tolist()


def read_orca_engrad(fp: Path | str) -> tuple[float, list[float]]:
    """Read ORCA's engrad file."""
    start_grad = -1
    grad = []

    start_energy = -1
    energy = 0.0
    with open(fp, "r", encoding="utf-8") as file:
        for i, line in enumerate(file):
            # energy
            if line.startswith("# The current total energy in Eh"):
                start_energy = i + 2

            if i == start_energy:
                energy = float(line.strip())
                start_energy = -1

            # gradient
            if line.startswith("# The current gradient in Eh/bohr"):
                start_grad = i + 2

            if i == start_grad:
                # abort if we hit the next "#"
                if line.startswith("#"):
                    break

                grad.append(float(line.strip()))
                start_grad += 1

    return energy, torch.tensor(grad).reshape(-1, 3).tolist()
=======
class Datareader:
    """Class to read in data from disk to data model."""

    def __init__(self, benchmark: str):

        path = str(Path(Path(__file__).resolve().parents[3], "data", benchmark))
>>>>>>> 59fde2c7

        if not Path(path).is_dir():
            raise FileNotFoundError(f"Directory '{path}' not found.")

        self.benchmark = benchmark
        self.bpath = Path(path, "benchmark")
        self.path = path

<<<<<<< HEAD
    def __init__(self, benchmark: str):

        path = str(Path(Path(__file__).resolve().parents[3], "data", benchmark))

        if not Path(path).is_dir():
            raise FileNotFoundError(f"Directory '{path}' not found.")

        self.benchmark = benchmark
        self.bpath = Path(path, "benchmark")
        self.path = path

=======
>>>>>>> 59fde2c7
    def get_sample_data(self):
        """Fetch all data given in root directory."""
        self.data = []
        self.file_list = []
<<<<<<< HEAD

        FILE_CHARGE = ".CHRG"
        FILE_COORD = "coord"
        FILE_XYZ = "mol.xyz"
        FILE_GFN1 = "gfn1.json"
        FILE_GFN2 = "gfn2.json"
        FILE_UHF = ".UHF"
        FILE_ORCA_ENGRAD = "orca.engrad"

        # loop through folders + subfolders only
        for (dirpath, _, filenames) in walklevel(self.bpath, level=2):
            if FILE_COORD not in filenames and FILE_XYZ not in filenames:
                continue

            egfn1, ggfn1 = [], []
            if FILE_GFN1 in filenames:
                egfn1, ggfn1 = read_tblite_gfn("/".join([dirpath, FILE_GFN1]))

            egfn2, ggfn2 = [], []
            if FILE_GFN2 in filenames:
                egfn2, ggfn2 = read_tblite_gfn("/".join([dirpath, FILE_GFN2]))

            eref, gref = 0.0, []
            if FILE_ORCA_ENGRAD in filenames:
                eref, gref = read_orca_engrad("/".join([dirpath, FILE_ORCA_ENGRAD]))

            # read coord/xyz file
            if FILE_COORD in filenames:
                geo = read_geo("/".join([dirpath, FILE_COORD]), format="coord")
            elif FILE_XYZ in filenames:
                geo = read_geo("/".join([dirpath, FILE_XYZ]), format="xyz")
=======

        # loop through folders + subfolders only
        for (dirpath, _, filenames) in walklevel(self.bpath, level=2):
            if FILES["coord"] not in filenames and FILES["xyz"] not in filenames:
                continue

            egfn1, ggfn1 = [], []
            if FILES["gfn1"] in filenames:
                egfn1, ggfn1 = read.read_tblite_gfn("/".join([dirpath, FILES["gfn1"]]))

            egfn2, ggfn2 = [], []
            if FILES["gfn2"] in filenames:
                egfn2, ggfn2 = read.read_tblite_gfn("/".join([dirpath, FILES["gfn2"]]))

            eref, gref = 0.0, []
            if FILES["orca_engrad"] in filenames:
                eref, gref = read.read_orca_engrad(
                    "/".join([dirpath, FILES["orca_engrad"]])
                )

            # read coord/xyz file
            if FILES["coord"] in filenames:
                geo = read.read_coord("/".join([dirpath, FILES["coord"]]))
            elif FILES["xyz"] in filenames:
                geo = read.read_xyz("/".join([dirpath, FILES["xyz"]]))
>>>>>>> 59fde2c7
            else:
                raise FileNotFoundError(f"No coord/xyz file found in '{dirpath}'.")

            assert len(geo[0]) == 4
            positions = [g[:3] for g in geo]
            numbers = [g[-1] for g in geo]

            # read chrg file
<<<<<<< HEAD
            if FILE_CHARGE in filenames:
                chrg = read_chrg("/".join([dirpath, FILE_CHARGE]))
=======
            if FILES["charge"] in filenames:
                chrg = read.read_chrg("/".join([dirpath, FILES["charge"]]))
>>>>>>> 59fde2c7
            else:
                chrg = 0

            # read uhf file
<<<<<<< HEAD
            if FILE_UHF in filenames:
                uhf = read_chrg("/".join([dirpath, FILE_UHF]))
=======
            if FILES["uhf"] in filenames:
                uhf = read.read_chrg("/".join([dirpath, FILES["uhf"]]))
>>>>>>> 59fde2c7
            else:
                uhf = 0

            self.data.append(
                [
                    numbers,
                    positions,
                    chrg,
                    uhf,
                    egfn1,
                    ggfn1,
                    egfn2,
                    ggfn2,
                    eref,
                    gref,
                ]
            )

            sample = dirpath.replace(self.path, "").replace(
                "benchmark/", f"{self.benchmark}:"
            )

            if sample.startswith("/"):
                sample = sample[1:]
            self.file_list.append(sample)

            # create entries for BH76RC separately (creates duplicates)
            if self.benchmark == "GMTKN55":
                if "BH76/" in sample:
                    molecule = sample.rsplit("/", 1)[1]

<<<<<<< HEAD
                    bh76rc = [
                        "C2H5",
                        "C2H6",
                        "CH4",
                        "H2",
                        "H2O",
                        "H2S",
                        "HS",
                        "NH",
                        "NH2",
                        "NH3",
                        "O",
                        "PH2",
                        "PH3",
                        "c2h4",
                        "c2h5",
                        "c3h7",
                        "ch3",
                        "ch3cl",
                        "ch3f",
                        "cl",
                        "cl-",
                        "clf",
                        "co",
                        "f",
                        "f-",
                        "f2",
                        "fch3clcomp1",
                        "fch3clcomp2",
                        "h",
                        "hcl",
                        "hcn",
                        "hco",
                        "hf",
                        "hn2",
                        "hnc",
                        "hoch3fcomp1",
                        "hoch3fcomp2",
                        "n2",
                        "n2o",
                        "oh",
                    ]

=======
>>>>>>> 59fde2c7
                    if molecule in bh76rc:
                        self.data.append(
                            [
                                numbers,
                                positions,
                                chrg,
                                uhf,
                                egfn1,
                                ggfn1,
                                egfn2,
                                ggfn2,
                                eref,
                                gref,
                            ]
                        )
                        self.file_list.append(f"{self.benchmark}:BH76RC/{molecule}")

        if self.benchmark == "GMTKN55":
            # GMTKN55 plus duplicates for BH76RC
            assert len(self.file_list) == 2462 + 40

    def __repr__(self) -> str:
        """Custom print representation of class."""
        return f"{self.__class__.__name__}({len(self.file_list)} files)"

    def slice(self, idx: int | slice) -> None:
        if isinstance(idx, slice):
            self.data = self.data[idx]
            self.file_list = self.file_list[idx]
        elif isinstance(idx, int):
            self.data = [self.data[idx]]
            self.file_list = [self.file_list[idx]]
        else:
            raise TypeError(f"Invalid index '{idx}' type.")

    def get_by_name(
        self, name: str, inplace: bool = True
    ) -> tuple[list[str], list[list]]:
        """
        Get data by name.
<<<<<<< HEAD

        Parameters
        ----------
        name : str
            Search string for file name.
        inplace : bool, optional
            If True, modify self.data and self.file_list.

        Returns
        -------
        tuple[list[str], list[list]]
            Tuple of file names and data.

        Examples
        --------
        Get only data for aluminum.
        >>> name = "AL"
        >>> data = Datareader("PTB")
        >>> data.get_sample_data()
        >>> data.get_by_name(f"/{name}")
        >>> data.sort()
        >>> data.create_sample_json(f"samples_{name}.json")
        """
        zipped_lists = zip(self.file_list, self.data)

        selected_pairs = [x for x in zipped_lists if name in x[0]]
        if len(selected_pairs) == 0:
            raise ValueError(f"No data found for name '{name}'.")

        tuples = zip(*selected_pairs)
        file_list, data = [list(tuple) for tuple in tuples]

        if inplace is True:
            self.data = data
            self.file_list = file_list

        return file_list, data

    def sort(self) -> None:
        """Sort data by file name (case-insensitive)."""
        zipped_lists = zip(self.file_list, self.data)
        sorted_pairs = sorted(zipped_lists, key=lambda s: s[0].casefold())
        tuples = zip(*sorted_pairs)
        file_list, data = [list(tuple) for tuple in tuples]

        self.data = data
        self.file_list = file_list

    # FIXME: Currently not in use
    def get_geometry_data(
        self,
        dtype: Optional[torch.dtype] = FLOAT64,
        dtype_int: Optional[torch.dtype] = torch.long,  # TODO: adapt default dtype
        device: Optional[torch.device] = None,
    ) -> tuple:
        """Convert data tensor into batched geometry object."""

        # TODO: add default dtype and device depending on config

        positions = [
            torch.tensor(xyz, device=device, dtype=dtype) for xyz, *_ in self.data
        ]
        atomic_numbers = [
            torch.tensor(q, device=device, dtype=torch.long) for _, q, *_ in self.data
        ]

        charges = [
            torch.tensor(chrg, device=device, dtype=dtype_int)
            for *_, chrg, _, _ in self.data
        ]
        unpaired_e = [
            torch.tensor(uhf, device=device, dtype=dtype_int)
            for *_, uhf, _ in self.data
        ]

        # convert into geometry object
        return atomic_numbers, positions, charges, unpaired_e

    # FIXME: Dependency on Geometry object from tbmalt through Calculator/Hamiltonian
    def create_sample_json(
        self,
        out_name: str = "samples.json",
        dtype: Optional[torch.dtype] = FLOAT32,
        device: Optional[torch.device] = None,
    ) -> None:
        """Create the samples.json file containing the features for each sample.

        Parameters
        ----------
        out_name : str, optional
            Name of json file, by default "samples.json"
        dtype : Optional[torch.dtype], optional
            Dtype of float values, by default FLOAT32
        device : Optional[torch.device], optional
            Device on which the tensors reside, by default None

        Raises
        ------
        FileNotFoundError
            Parent directory of `out_name` does not exist.

        Example
        -------
        >>> from xtbml.data.datareader import Datareader
        >>> data = Datareader()
        >>> data.sort()
        >>> data.slice(slice(600))
        >>> data.create_sample_json()
        """

        # pylint: disable=import-outside-toplevel
        import tad_dftd3 as d3
        from xtbml import charges
        from xtbml.adjlist import AdjacencyList
        from xtbml.basis.type import get_cutoff
        from xtbml.classical.repulsion import RepulsionFactory
        from xtbml.xtb.calculator import Calculator
        from xtbml.ncoord.ncoord import get_coordination_number, exp_count
        from xtbml.param.gfn1 import GFN1_XTB as par
        from xtbml.exlibs.tbmalt import Geometry
        from xtbml.exlibs.tbmalt.batch import deflate

        def calc_singlepoint(numbers, positions, charge, unpaired_e):
            """Calculate QM features based on classicals input, such as geometry."""

            # setup calculator
            calc = Calculator(numbers, positions, par)
            results = calc.singlepoint(numbers, positions, charge, verbosity=0)

            # repulsion
            repulsion = RepulsionFactory(
                numbers=numbers,
                positions=positions,
                req_grad=False,
                cutoff=torch.tensor(get_cutoff(calc.basis)),
            )
            repulsion.setup(par.element, par.repulsion.effective)
            rep_energy = repulsion.get_engrad()

            # dispersion
            param = dict(a1=0.63, s8=2.4, a2=5.0)
            e_disp = d3.dftd3(numbers, positions, param)

            # partial charges
            cn = get_coordination_number(numbers, positions, exp_count)
            eeq = charges.ChargeModel.param2019()
            _, qat = charges.solve(numbers, positions, charge, eeq, cn)

            return results["hcore"], results["overlap"], cn, rep_energy, e_disp, qat

        path = Path(self.path, out_name)

        # opening curly bracket for json
        with open(path, "w", encoding="utf-8") as f:
            f.write("{")

        # append each sample to json
        for i, (file, data) in enumerate(zip(self.file_list, self.data)):
            print(i, file)
            with open(path, "a", encoding="utf-8") as f:
                d = {}

                numbers = torch.tensor(data[0], device=device, dtype=torch.long)
                positions = torch.tensor(data[1], device=device, dtype=dtype)
                charge = torch.tensor(data[2], device=device, dtype=torch.int16)
                unpaired_e = torch.tensor(data[3], device=device, dtype=torch.int16)

                h, o, cnum, erep, edisp, qat = calc_singlepoint(
                    numbers, positions, charge, unpaired_e
                )

                d[file] = dict(
                    numbers=data[0],
                    positions=data[1],
                    unpaired_e=data[3],
                    charges=data[2],
                    egfn1=[i * AU2KCAL for i in data[4]],
                    ggfn1=data[5],
                    egfn2=[i * AU2KCAL for i in data[6]],
                    ggfn2=data[7],
                    eref=AU2KCAL * data[8],
                    gref=data[9],
                    edisp=[i * AU2KCAL for i in edisp.tolist()],
                    erep=[i * AU2KCAL for i in erep.tolist()],
                    qat=qat.tolist(),
                    cn=cnum.tolist(),
                    h0=h.tolist(),
                    ovlp=o.tolist(),
                )

                out = json_dump(d)

                # remove curly braces to basically convert it to an entry
                out = out[1:-1]
                f.write(out)

                # do not add comma for last item
                if file != self.file_list[-1]:
                    f.write(",")

        # closing curly bracket for json
        with open(path, "a", encoding="utf-8") as f:
            f.write("}")

    def create_reaction_json(self, out_name: str = "reactions.json") -> None:
        """Create the json

        Parameters
        ----------
        out_name : str, optional
            Name of json file, by default "reactions.json"

        Raises
        ------
        FileNotFoundError
            Energy or ".ref" file does not exist.

        Example
        -------
        >>> from xtbml.data.datareader import Datareader
        >>> data = Datareader("MOR41")
        >>> data.create_reaction_json()
        """

        if self.benchmark == "GMTKN55":
            raise NotImplementedError(
                "Nested directory structure cannot be handled currently."
            )

        def get_energy(system, energy_file="energy"):
            path = Path(system, energy_file)
            if not path.is_file():
                raise FileNotFoundError(f"File '{path}' not found.")

            energy, _ = read_tblite_gfn(path)

            if energy == 0 or not energy:
                raise ValueError(f"No energy found in {path}.")

            return energy

        reaction = {}
        count = 1

        path = Path(self.bpath, ".res")
        if not path.is_file():
            raise FileNotFoundError(f"File '{path}' not found.")

        with open(path, "r", encoding="utf-8") as f:
            for line in f:
                if line.startswith("$tmer") or line.startswith("tmer2++"):
                    print(f"{self.benchmark}_{count}", end="\r", flush=True)
                    line = line.strip()
                    line = line.split("#")[0]
                    line = line.replace("$tmer ", "")
                    line = line.replace("tmer2++ ", "")

                    mols = line.split(" x ")[0].split()
                    mols = [m.replace("/$f", "") for m in mols]
                    stoichs = line.split(" x ")[1].split("$w")[0].split()
                    stoichs = [int(s) for s in stoichs]
                    ref = float(line.split()[-1])

                    e_gfn1 = 0
                    e_gfn2 = 0
                    systems = []
                    nus = []
                    for mol, stoich in zip(mols, stoichs):
                        mol_path = Path(self.bpath, mol)
                        energy1 = get_energy(mol_path, "gfn1.json")
                        energy2 = get_energy(mol_path, "gfn2.json")

                        e_gfn1 += stoich * energy1
                        e_gfn2 += stoich * energy2

                        systems.append(mol)
                        nus.append(stoich)

                    reaction[f"{self.benchmark}_{count}"] = dict(
                        nu=nus,
                        partners=systems,
                        egfn1=e_gfn1 * AU2KCAL,
                        egfn2=e_gfn2 * AU2KCAL,
                        eref=ref,
                    )

                    count += 1

=======

        Parameters
        ----------
        name : str
            Search string for file name.
        inplace : bool, optional
            If `True`, modify `self.data` and `self.file_list`. Defaults to `True`.

        Returns
        -------
        tuple[list[str], list[list]]
            Tuple of file names and data.

        Examples
        --------
        Get only data for aluminum.
        >>> name = "AL"
        >>> data = Datareader("PTB")
        >>> data.get_sample_data()
        >>> data.get_by_name(f"/{name}")
        >>> data.sort()
        >>> data.create_sample_json(f"samples_{name}.json")
        """
        zipped_lists = zip(self.file_list, self.data)

        selected_pairs = [x for x in zipped_lists if name in x[0]]
        if len(selected_pairs) == 0:
            raise ValueError(f"No data found for name '{name}'.")

        tuples = zip(*selected_pairs)
        file_list, data = (list(tuple) for tuple in tuples)

        if inplace is True:
            self.data = data
            self.file_list = file_list

        return file_list, data

    def sort(self) -> None:
        """Sort data by file name (case-insensitive)."""
        zipped_lists = zip(self.file_list, self.data)
        sorted_pairs = sorted(zipped_lists, key=lambda s: s[0].casefold())
        tuples = zip(*sorted_pairs)
        file_list, data = (list(tuple) for tuple in tuples)

        self.data = data
        self.file_list = file_list

    def create_sample_json(
        self,
        out_name: str = "samples.json",
        dtype: torch.dtype | None = None,
        device: torch.device | None = None,
    ) -> None:
        """Create the samples.json file containing the features for each sample.

        Parameters
        ----------
        out_name : str, optional
            Name of json file, by default "samples.json"
        dtype : torch.dtype, optional
            Dtype of float values. Defaults to `None`.
        device : torch.device, optional
            Device on which the tensors reside. Defaults to `None`.

        Raises
        ------
        FileNotFoundError
            Parent directory of `out_name` does not exist.

        Example
        -------
        >>> from xtbml.data.datareader import Datareader
        >>> data = Datareader()
        >>> data.sort()
        >>> data.slice(slice(600))
        >>> data.create_sample_json()
        """

        def calc_singlepoint(numbers, positions, charge, unpaired_e):
            """Calculate QM features based on classicals input, such as geometry."""

            # setup calculator
            calc = Calculator(numbers, positions, par)
            result = calc.singlepoint(numbers, positions, charge, {"verbosity": 0})

            # partial charges
            cn = get_coordination_number(numbers, positions, exp_count)
            eeq = ChargeModel.param2019()
            _, qat = solve(numbers, positions, charge, eeq, cn)

            return (
                result.hcore,
                result.overlap,
                cn,
                result.repulsion,
                result.dispersion,
                qat,
            )

        path = Path(self.path, out_name)

        # opening curly bracket for json
        with open(path, "w", encoding="utf-8") as f:
            f.write("{")

        # append each sample to json
        for i, (file, data) in enumerate(zip(self.file_list, self.data)):
            print(i, file)
            with open(path, "a", encoding="utf-8") as f:
                d = {}

                numbers = torch.tensor(data[0], device=device, dtype=torch.long)
                positions = torch.tensor(data[1], device=device, dtype=dtype)
                charge = torch.tensor(data[2], device=device, dtype=torch.int16)
                unpaired_e = torch.tensor(data[3], device=device, dtype=torch.int16)

                h, o, cnum, erep, edisp, qat = calc_singlepoint(
                    numbers, positions, charge, unpaired_e
                )

                d[file] = dict(
                    numbers=data[0],
                    positions=data[1],
                    unpaired_e=data[3],
                    charges=data[2],
                    egfn1=[i * units.AU2KCAL for i in data[4]],
                    ggfn1=data[5],
                    egfn2=[i * units.AU2KCAL for i in data[6]],
                    ggfn2=data[7],
                    eref=units.AU2KCAL * data[8],
                    gref=data[9],
                    edisp=[i * units.AU2KCAL for i in edisp.tolist()],
                    erep=[i * units.AU2KCAL for i in erep.tolist()],
                    qat=qat.tolist(),
                    cn=cnum.tolist(),
                    h0=h.tolist(),
                    ovlp=o.tolist(),
                )

                out = json_dump(d)

                # remove curly braces to basically convert it to an entry
                out = out[1:-1]
                f.write(out)

                # do not add comma for last item
                if file != self.file_list[-1]:
                    f.write(",")

        # closing curly bracket for json
        with open(path, "a", encoding="utf-8") as f:
            f.write("}")

    def create_reaction_json(self, out_name: str = "reactions.json") -> None:
        """Create the json

        Parameters
        ----------
        out_name : str, optional
            Name of json file, by default "reactions.json"

        Raises
        ------
        FileNotFoundError
            Energy or ".ref" file does not exist.

        Example
        -------
        >>> from xtbml.data.datareader import Datareader
        >>> data = Datareader("MOR41")
        >>> data.create_reaction_json()
        """

        if self.benchmark == "GMTKN55":
            raise NotImplementedError(
                "Nested directory structure cannot be handled currently."
            )

        def get_energy(system, energy_file="energy"):
            path = Path(system, energy_file)
            if not path.is_file():
                raise FileNotFoundError(f"File '{path}' not found.")

            energy, _ = read.read_tblite_gfn(path)

            if energy == 0 or not energy:
                raise ValueError(f"No energy found in {path}.")

            return energy

        reaction = {}
        count = 1

        path = Path(self.bpath, ".res")
        if not path.is_file():
            raise FileNotFoundError(f"File '{path}' not found.")

        with open(path, encoding="utf-8") as f:
            for line in f:
                if line.startswith("$tmer") or line.startswith("tmer2++"):
                    print(f"{self.benchmark}_{count}", end="\r", flush=True)
                    line = line.strip()
                    line = line.split("#")[0]
                    line = line.replace("$tmer ", "")
                    line = line.replace("tmer2++ ", "")

                    mols = line.split(" x ")[0].split()
                    mols = [m.replace("/$f", "") for m in mols]
                    stoichs = line.split(" x ")[1].split("$w")[0].split()
                    stoichs = [int(s) for s in stoichs]
                    ref = float(line.split()[-1])

                    e_gfn1 = 0
                    e_gfn2 = 0
                    systems = []
                    nus = []
                    for mol, stoich in zip(mols, stoichs):
                        mol_path = Path(self.bpath, mol)
                        energy1 = get_energy(mol_path, "gfn1.json")
                        energy2 = get_energy(mol_path, "gfn2.json")

                        e_gfn1 += stoich * energy1
                        e_gfn2 += stoich * energy2

                        systems.append(mol)
                        nus.append(stoich)

                    reaction[f"{self.benchmark}_{count}"] = dict(
                        nu=nus,
                        partners=systems,
                        egfn1=e_gfn1 * units.AU2KCAL,
                        egfn2=e_gfn2 * units.AU2KCAL,
                        eref=ref,
                    )

                    count += 1

>>>>>>> 59fde2c7
        with open(Path(self.bpath.parents[0], out_name), "w", encoding="utf-8") as f:
            json_dump_file(reaction, f)

    @staticmethod
<<<<<<< HEAD
    def get_dataloader(geometry, cfg: Optional[dict] = None) -> DataLoader:
=======
    def get_dataloader(geometry, cfg: dict | None = None) -> DataLoader:
>>>>>>> 59fde2c7
        """
        Return pytorch dataloader for batch-wise iteration over Geometry object.

        Parameters
        ----------
        geometry : Tensor
            Geometry object containing _all_ geometries in dataset.
        cfg : dict | None, optional
            Optional configuration for dataloader settings. Defaults to None.

        Returns
        -------
        DataLoader
            Pytorch dataloader
        """

        def collate_fn(batch):
            """Custom collate fn for loading Geometry objects in batch form."""
            # add geometries together
            batch_geometry = batch[0]
            for i in range(1, len(batch)):
                batch_geometry = batch_geometry + batch[i]
            return batch_geometry

        if cfg is None:
            cfg = {"collate_fn": collate_fn}
        elif "collate_fn" not in cfg:
            cfg["collate_fn"] = collate_fn

        return DataLoader(geometry, **cfg)<|MERGE_RESOLUTION|>--- conflicted
+++ resolved
@@ -1,19 +1,9 @@
 from __future__ import annotations
-from json import dumps as json_dump
-from json import dump as json_dump_file
-from json import loads as json_load
+
 import os
-<<<<<<< HEAD
-from pathlib import Path
-from typing import Literal, Optional
-import torch
-from torch.utils.data import DataLoader
-
-from ..constants import FLOAT32, FLOAT64, ATOMIC_NUMBER
-from ..constants.units import AU2KCAL
-=======
 from json import dump as json_dump_file
 from json import dumps as json_dump
+from json import loads as json_load
 from pathlib import Path
 
 import torch
@@ -36,7 +26,6 @@
     "orca_engrad": "orca.engrad",
 }
 
->>>>>>> 59fde2c7
 
 bh76rc = [
     "C2H5",
@@ -81,10 +70,7 @@
     "oh",
 ]
 
-<<<<<<< HEAD
-=======
-
->>>>>>> 59fde2c7
+
 def walklevel(some_dir: str | Path, level=1):
     """Identical to os.walk() but allowing for limited depth."""
     if isinstance(some_dir, Path):
@@ -100,181 +86,12 @@
             del dirs[:]
 
 
-<<<<<<< HEAD
-def read_geo(fp, format: Literal["xyz", "coord"] = "xyz") -> list[list[float | int]]:
-    """Read geometry file.
-
-    Parameters
-    ----------
-    fp : str | Path
-        Path to coord file.
-    format : str
-        Format of the file.
-
-    Returns
-    -------
-    list[list[float | int]]
-        list containing the atomic numbers and coordinates.
-    """
-    if format == "xyz":
-        return read_xyz(fp)
-    elif format == "coord":
-        return read_coord(fp)
-    else:
-        raise ValueError(f"Unknown format: {format}")
-
-
-def read_xyz(fp: str | Path) -> list[list[float | int]]:
-    """Read xyz file.
-
-    Parameters
-    ----------
-    fp : str | Path
-        Path to coord file.
-
-    Returns
-    -------
-    list[list[float | int]]
-        list containing the atomic numbers and coordinates.
-    """
-    arr = []
-    num_atoms = 0
-
-    with open(fp, "r", encoding="utf-8") as file:
-        for line_number, line in enumerate(file):
-            if line_number == 0:
-                num_atoms = int(line)
-            elif line_number == 1:
-                pass
-            else:
-                l = line.strip().split()
-                x, y, z = float(l[1]), float(l[2]), float(l[3])
-                atm = to_number(l[0])  # FIXME: re-add legacy function
-                arr.append([x, y, z, atm])
-
-    if len(arr) == 1:
-        if arr[0][0] == arr[0][1] == arr[0][2] == 0:
-            arr[0][0] = 1.0
-
-    if len(arr) != num_atoms:
-        raise ValueError(f"Number of atoms in {fp} does not match.")
-
-    return arr
-
-
-def read_coord(fp: str | Path) -> list[list[float | int]]:
-    """Read coord file.
-
-    Parameters
-    ----------
-    fp : str | Path
-        Path to coord file.
-
-    Returns
-    -------
-    list[list[float | int]]
-        list containing the atomic numbers and coordinates.
-    """
-    arr = []
-    breakpoints = ["$user-defined bonds", "$redundant", "$end", "$periodic"]
-
-    with open(fp, "r", encoding="utf-8") as file:
-        lines = file.readlines()
-        for line in lines:
-            l = line.split()
-
-            # skip
-            if len(l) == 0:
-                continue
-            elif any(bp in line for bp in breakpoints):
-                break
-            elif l[0].startswith("$"):
-                continue
-            try:
-                x, y, z = float(l[0]), float(l[1]), float(l[2])
-                atm = ATOMIC_NUMBER[l[3].title()]
-                arr.append([x, y, z, atm])
-            except ValueError as e:
-                print(e)
-                print(f"WARNING: No correct values. Skip sample {fp}")
-
-    # make sure last coord is not 0,0,0
-    if len(arr) == 0:
-        raise ValueError(f"File {fp} is empty.")
-    elif len(arr) == 1:
-        if arr[-1][:3] == [0.0, 0.0, 0.0]:
-            arr[-1][0] = 1.0
-    else:
-        if arr[-1][:3] == [0.0, 0.0, 0.0]:
-            raise ValueError(
-                f"Last coordinate is zero in '{fp}'. This will clash with padding."
-            )
-
-    return arr
-
-
-def read_chrg(fp: str) -> int:
-    """Read a chrg (or uhf) file."""
-    with open(fp, "r", encoding="utf-8") as file:
-        return int(file.read())
-
-
-def read_energy(fp: str) -> float:
-    """Read energy file in TM format (energy is three times on second line)."""
-    with open(fp, "r", encoding="utf-8") as file:
-        for i, line in enumerate(file):
-            if i == 1:
-                return float(line.strip().split()[-1])
-
-        raise ValueError(f"File '{fp}' is not in Turbomole format.")
-
-
-def read_tblite_gfn(fp: Path | str) -> tuple[float, list[float]]:
-    """Read energy file from tblite json output."""
-    with open(fp, "r", encoding="utf-8") as file:
-        data = json_load(file.read())
-
-        return data["energies"], torch.tensor(data["gradient"]).reshape(-1, 3).tolist()
-
-
-def read_orca_engrad(fp: Path | str) -> tuple[float, list[float]]:
-    """Read ORCA's engrad file."""
-    start_grad = -1
-    grad = []
-
-    start_energy = -1
-    energy = 0.0
-    with open(fp, "r", encoding="utf-8") as file:
-        for i, line in enumerate(file):
-            # energy
-            if line.startswith("# The current total energy in Eh"):
-                start_energy = i + 2
-
-            if i == start_energy:
-                energy = float(line.strip())
-                start_energy = -1
-
-            # gradient
-            if line.startswith("# The current gradient in Eh/bohr"):
-                start_grad = i + 2
-
-            if i == start_grad:
-                # abort if we hit the next "#"
-                if line.startswith("#"):
-                    break
-
-                grad.append(float(line.strip()))
-                start_grad += 1
-
-    return energy, torch.tensor(grad).reshape(-1, 3).tolist()
-=======
 class Datareader:
     """Class to read in data from disk to data model."""
 
     def __init__(self, benchmark: str):
 
         path = str(Path(Path(__file__).resolve().parents[3], "data", benchmark))
->>>>>>> 59fde2c7
 
         if not Path(path).is_dir():
             raise FileNotFoundError(f"Directory '{path}' not found.")
@@ -283,57 +100,10 @@
         self.bpath = Path(path, "benchmark")
         self.path = path
 
-<<<<<<< HEAD
-    def __init__(self, benchmark: str):
-
-        path = str(Path(Path(__file__).resolve().parents[3], "data", benchmark))
-
-        if not Path(path).is_dir():
-            raise FileNotFoundError(f"Directory '{path}' not found.")
-
-        self.benchmark = benchmark
-        self.bpath = Path(path, "benchmark")
-        self.path = path
-
-=======
->>>>>>> 59fde2c7
     def get_sample_data(self):
         """Fetch all data given in root directory."""
         self.data = []
         self.file_list = []
-<<<<<<< HEAD
-
-        FILE_CHARGE = ".CHRG"
-        FILE_COORD = "coord"
-        FILE_XYZ = "mol.xyz"
-        FILE_GFN1 = "gfn1.json"
-        FILE_GFN2 = "gfn2.json"
-        FILE_UHF = ".UHF"
-        FILE_ORCA_ENGRAD = "orca.engrad"
-
-        # loop through folders + subfolders only
-        for (dirpath, _, filenames) in walklevel(self.bpath, level=2):
-            if FILE_COORD not in filenames and FILE_XYZ not in filenames:
-                continue
-
-            egfn1, ggfn1 = [], []
-            if FILE_GFN1 in filenames:
-                egfn1, ggfn1 = read_tblite_gfn("/".join([dirpath, FILE_GFN1]))
-
-            egfn2, ggfn2 = [], []
-            if FILE_GFN2 in filenames:
-                egfn2, ggfn2 = read_tblite_gfn("/".join([dirpath, FILE_GFN2]))
-
-            eref, gref = 0.0, []
-            if FILE_ORCA_ENGRAD in filenames:
-                eref, gref = read_orca_engrad("/".join([dirpath, FILE_ORCA_ENGRAD]))
-
-            # read coord/xyz file
-            if FILE_COORD in filenames:
-                geo = read_geo("/".join([dirpath, FILE_COORD]), format="coord")
-            elif FILE_XYZ in filenames:
-                geo = read_geo("/".join([dirpath, FILE_XYZ]), format="xyz")
-=======
 
         # loop through folders + subfolders only
         for (dirpath, _, filenames) in walklevel(self.bpath, level=2):
@@ -359,7 +129,6 @@
                 geo = read.read_coord("/".join([dirpath, FILES["coord"]]))
             elif FILES["xyz"] in filenames:
                 geo = read.read_xyz("/".join([dirpath, FILES["xyz"]]))
->>>>>>> 59fde2c7
             else:
                 raise FileNotFoundError(f"No coord/xyz file found in '{dirpath}'.")
 
@@ -368,24 +137,14 @@
             numbers = [g[-1] for g in geo]
 
             # read chrg file
-<<<<<<< HEAD
-            if FILE_CHARGE in filenames:
-                chrg = read_chrg("/".join([dirpath, FILE_CHARGE]))
-=======
             if FILES["charge"] in filenames:
                 chrg = read.read_chrg("/".join([dirpath, FILES["charge"]]))
->>>>>>> 59fde2c7
             else:
                 chrg = 0
 
             # read uhf file
-<<<<<<< HEAD
-            if FILE_UHF in filenames:
-                uhf = read_chrg("/".join([dirpath, FILE_UHF]))
-=======
             if FILES["uhf"] in filenames:
                 uhf = read.read_chrg("/".join([dirpath, FILES["uhf"]]))
->>>>>>> 59fde2c7
             else:
                 uhf = 0
 
@@ -417,52 +176,6 @@
                 if "BH76/" in sample:
                     molecule = sample.rsplit("/", 1)[1]
 
-<<<<<<< HEAD
-                    bh76rc = [
-                        "C2H5",
-                        "C2H6",
-                        "CH4",
-                        "H2",
-                        "H2O",
-                        "H2S",
-                        "HS",
-                        "NH",
-                        "NH2",
-                        "NH3",
-                        "O",
-                        "PH2",
-                        "PH3",
-                        "c2h4",
-                        "c2h5",
-                        "c3h7",
-                        "ch3",
-                        "ch3cl",
-                        "ch3f",
-                        "cl",
-                        "cl-",
-                        "clf",
-                        "co",
-                        "f",
-                        "f-",
-                        "f2",
-                        "fch3clcomp1",
-                        "fch3clcomp2",
-                        "h",
-                        "hcl",
-                        "hcn",
-                        "hco",
-                        "hf",
-                        "hn2",
-                        "hnc",
-                        "hoch3fcomp1",
-                        "hoch3fcomp2",
-                        "n2",
-                        "n2o",
-                        "oh",
-                    ]
-
-=======
->>>>>>> 59fde2c7
                     if molecule in bh76rc:
                         self.data.append(
                             [
@@ -503,296 +216,6 @@
     ) -> tuple[list[str], list[list]]:
         """
         Get data by name.
-<<<<<<< HEAD
-
-        Parameters
-        ----------
-        name : str
-            Search string for file name.
-        inplace : bool, optional
-            If True, modify self.data and self.file_list.
-
-        Returns
-        -------
-        tuple[list[str], list[list]]
-            Tuple of file names and data.
-
-        Examples
-        --------
-        Get only data for aluminum.
-        >>> name = "AL"
-        >>> data = Datareader("PTB")
-        >>> data.get_sample_data()
-        >>> data.get_by_name(f"/{name}")
-        >>> data.sort()
-        >>> data.create_sample_json(f"samples_{name}.json")
-        """
-        zipped_lists = zip(self.file_list, self.data)
-
-        selected_pairs = [x for x in zipped_lists if name in x[0]]
-        if len(selected_pairs) == 0:
-            raise ValueError(f"No data found for name '{name}'.")
-
-        tuples = zip(*selected_pairs)
-        file_list, data = [list(tuple) for tuple in tuples]
-
-        if inplace is True:
-            self.data = data
-            self.file_list = file_list
-
-        return file_list, data
-
-    def sort(self) -> None:
-        """Sort data by file name (case-insensitive)."""
-        zipped_lists = zip(self.file_list, self.data)
-        sorted_pairs = sorted(zipped_lists, key=lambda s: s[0].casefold())
-        tuples = zip(*sorted_pairs)
-        file_list, data = [list(tuple) for tuple in tuples]
-
-        self.data = data
-        self.file_list = file_list
-
-    # FIXME: Currently not in use
-    def get_geometry_data(
-        self,
-        dtype: Optional[torch.dtype] = FLOAT64,
-        dtype_int: Optional[torch.dtype] = torch.long,  # TODO: adapt default dtype
-        device: Optional[torch.device] = None,
-    ) -> tuple:
-        """Convert data tensor into batched geometry object."""
-
-        # TODO: add default dtype and device depending on config
-
-        positions = [
-            torch.tensor(xyz, device=device, dtype=dtype) for xyz, *_ in self.data
-        ]
-        atomic_numbers = [
-            torch.tensor(q, device=device, dtype=torch.long) for _, q, *_ in self.data
-        ]
-
-        charges = [
-            torch.tensor(chrg, device=device, dtype=dtype_int)
-            for *_, chrg, _, _ in self.data
-        ]
-        unpaired_e = [
-            torch.tensor(uhf, device=device, dtype=dtype_int)
-            for *_, uhf, _ in self.data
-        ]
-
-        # convert into geometry object
-        return atomic_numbers, positions, charges, unpaired_e
-
-    # FIXME: Dependency on Geometry object from tbmalt through Calculator/Hamiltonian
-    def create_sample_json(
-        self,
-        out_name: str = "samples.json",
-        dtype: Optional[torch.dtype] = FLOAT32,
-        device: Optional[torch.device] = None,
-    ) -> None:
-        """Create the samples.json file containing the features for each sample.
-
-        Parameters
-        ----------
-        out_name : str, optional
-            Name of json file, by default "samples.json"
-        dtype : Optional[torch.dtype], optional
-            Dtype of float values, by default FLOAT32
-        device : Optional[torch.device], optional
-            Device on which the tensors reside, by default None
-
-        Raises
-        ------
-        FileNotFoundError
-            Parent directory of `out_name` does not exist.
-
-        Example
-        -------
-        >>> from xtbml.data.datareader import Datareader
-        >>> data = Datareader()
-        >>> data.sort()
-        >>> data.slice(slice(600))
-        >>> data.create_sample_json()
-        """
-
-        # pylint: disable=import-outside-toplevel
-        import tad_dftd3 as d3
-        from xtbml import charges
-        from xtbml.adjlist import AdjacencyList
-        from xtbml.basis.type import get_cutoff
-        from xtbml.classical.repulsion import RepulsionFactory
-        from xtbml.xtb.calculator import Calculator
-        from xtbml.ncoord.ncoord import get_coordination_number, exp_count
-        from xtbml.param.gfn1 import GFN1_XTB as par
-        from xtbml.exlibs.tbmalt import Geometry
-        from xtbml.exlibs.tbmalt.batch import deflate
-
-        def calc_singlepoint(numbers, positions, charge, unpaired_e):
-            """Calculate QM features based on classicals input, such as geometry."""
-
-            # setup calculator
-            calc = Calculator(numbers, positions, par)
-            results = calc.singlepoint(numbers, positions, charge, verbosity=0)
-
-            # repulsion
-            repulsion = RepulsionFactory(
-                numbers=numbers,
-                positions=positions,
-                req_grad=False,
-                cutoff=torch.tensor(get_cutoff(calc.basis)),
-            )
-            repulsion.setup(par.element, par.repulsion.effective)
-            rep_energy = repulsion.get_engrad()
-
-            # dispersion
-            param = dict(a1=0.63, s8=2.4, a2=5.0)
-            e_disp = d3.dftd3(numbers, positions, param)
-
-            # partial charges
-            cn = get_coordination_number(numbers, positions, exp_count)
-            eeq = charges.ChargeModel.param2019()
-            _, qat = charges.solve(numbers, positions, charge, eeq, cn)
-
-            return results["hcore"], results["overlap"], cn, rep_energy, e_disp, qat
-
-        path = Path(self.path, out_name)
-
-        # opening curly bracket for json
-        with open(path, "w", encoding="utf-8") as f:
-            f.write("{")
-
-        # append each sample to json
-        for i, (file, data) in enumerate(zip(self.file_list, self.data)):
-            print(i, file)
-            with open(path, "a", encoding="utf-8") as f:
-                d = {}
-
-                numbers = torch.tensor(data[0], device=device, dtype=torch.long)
-                positions = torch.tensor(data[1], device=device, dtype=dtype)
-                charge = torch.tensor(data[2], device=device, dtype=torch.int16)
-                unpaired_e = torch.tensor(data[3], device=device, dtype=torch.int16)
-
-                h, o, cnum, erep, edisp, qat = calc_singlepoint(
-                    numbers, positions, charge, unpaired_e
-                )
-
-                d[file] = dict(
-                    numbers=data[0],
-                    positions=data[1],
-                    unpaired_e=data[3],
-                    charges=data[2],
-                    egfn1=[i * AU2KCAL for i in data[4]],
-                    ggfn1=data[5],
-                    egfn2=[i * AU2KCAL for i in data[6]],
-                    ggfn2=data[7],
-                    eref=AU2KCAL * data[8],
-                    gref=data[9],
-                    edisp=[i * AU2KCAL for i in edisp.tolist()],
-                    erep=[i * AU2KCAL for i in erep.tolist()],
-                    qat=qat.tolist(),
-                    cn=cnum.tolist(),
-                    h0=h.tolist(),
-                    ovlp=o.tolist(),
-                )
-
-                out = json_dump(d)
-
-                # remove curly braces to basically convert it to an entry
-                out = out[1:-1]
-                f.write(out)
-
-                # do not add comma for last item
-                if file != self.file_list[-1]:
-                    f.write(",")
-
-        # closing curly bracket for json
-        with open(path, "a", encoding="utf-8") as f:
-            f.write("}")
-
-    def create_reaction_json(self, out_name: str = "reactions.json") -> None:
-        """Create the json
-
-        Parameters
-        ----------
-        out_name : str, optional
-            Name of json file, by default "reactions.json"
-
-        Raises
-        ------
-        FileNotFoundError
-            Energy or ".ref" file does not exist.
-
-        Example
-        -------
-        >>> from xtbml.data.datareader import Datareader
-        >>> data = Datareader("MOR41")
-        >>> data.create_reaction_json()
-        """
-
-        if self.benchmark == "GMTKN55":
-            raise NotImplementedError(
-                "Nested directory structure cannot be handled currently."
-            )
-
-        def get_energy(system, energy_file="energy"):
-            path = Path(system, energy_file)
-            if not path.is_file():
-                raise FileNotFoundError(f"File '{path}' not found.")
-
-            energy, _ = read_tblite_gfn(path)
-
-            if energy == 0 or not energy:
-                raise ValueError(f"No energy found in {path}.")
-
-            return energy
-
-        reaction = {}
-        count = 1
-
-        path = Path(self.bpath, ".res")
-        if not path.is_file():
-            raise FileNotFoundError(f"File '{path}' not found.")
-
-        with open(path, "r", encoding="utf-8") as f:
-            for line in f:
-                if line.startswith("$tmer") or line.startswith("tmer2++"):
-                    print(f"{self.benchmark}_{count}", end="\r", flush=True)
-                    line = line.strip()
-                    line = line.split("#")[0]
-                    line = line.replace("$tmer ", "")
-                    line = line.replace("tmer2++ ", "")
-
-                    mols = line.split(" x ")[0].split()
-                    mols = [m.replace("/$f", "") for m in mols]
-                    stoichs = line.split(" x ")[1].split("$w")[0].split()
-                    stoichs = [int(s) for s in stoichs]
-                    ref = float(line.split()[-1])
-
-                    e_gfn1 = 0
-                    e_gfn2 = 0
-                    systems = []
-                    nus = []
-                    for mol, stoich in zip(mols, stoichs):
-                        mol_path = Path(self.bpath, mol)
-                        energy1 = get_energy(mol_path, "gfn1.json")
-                        energy2 = get_energy(mol_path, "gfn2.json")
-
-                        e_gfn1 += stoich * energy1
-                        e_gfn2 += stoich * energy2
-
-                        systems.append(mol)
-                        nus.append(stoich)
-
-                    reaction[f"{self.benchmark}_{count}"] = dict(
-                        nu=nus,
-                        partners=systems,
-                        egfn1=e_gfn1 * AU2KCAL,
-                        egfn2=e_gfn2 * AU2KCAL,
-                        eref=ref,
-                    )
-
-                    count += 1
-
-=======
 
         Parameters
         ----------
@@ -1031,16 +454,11 @@
 
                     count += 1
 
->>>>>>> 59fde2c7
         with open(Path(self.bpath.parents[0], out_name), "w", encoding="utf-8") as f:
             json_dump_file(reaction, f)
 
     @staticmethod
-<<<<<<< HEAD
-    def get_dataloader(geometry, cfg: Optional[dict] = None) -> DataLoader:
-=======
     def get_dataloader(geometry, cfg: dict | None = None) -> DataLoader:
->>>>>>> 59fde2c7
         """
         Return pytorch dataloader for batch-wise iteration over Geometry object.
 
