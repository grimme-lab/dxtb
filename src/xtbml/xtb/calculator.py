--- conflicted
+++ resolved
@@ -11,9 +11,11 @@
 from .h0 import Hamiltonian
 from .. import scf
 from ..basis import IndexHelper
-from ..classical import Halogen, new_halogen, Repulsion, new_repulsion
+from ..classical import Halogen, new_halogen
+from ..classical import Repulsion, new_repulsion
+from ..constants import defaults
 from ..coulomb import new_es2, new_es3
-from ..dispersion import new_dispersion, Dispersion
+from ..dispersion import Dispersion, new_dispersion 
 from ..data import cov_rad_d3
 from ..interaction import Interaction, InteractionList
 from ..ncoord import ncoord
@@ -21,16 +23,12 @@
 from ..typing import Any, Tensor
 from ..utils import Timers
 from ..wavefunction import filling
-<<<<<<< HEAD
 from ..xtb.h0 import Hamiltonian
 
 
 DEFAULT_ETEMP = 300
 DEFAULT_MAXITER = 20
 DEFAULT_VERBOSITY = 1
-=======
-from ..utils import Timers
->>>>>>> 8cba9ece
 
 
 class Result:
@@ -192,10 +190,10 @@
         )
 
         fwd_options = {
-            "verbose": opts.get("verbosity", DEFAULT_VERBOSITY),
-            "maxiter": opts.get("maxiter", DEFAULT_MAXITER),
+            "verbose": opts.get("verbosity", defaults.VERBOSITY),
+            "maxiter": opts.get("maxiter", defaults.MAXITER),
         }
-        scf_options = {"etemp": opts.get("etemp", DEFAULT_ETEMP)}
+        scf_options = {"etemp": opts.get("etemp", defaults.ETEMP)}
 
         scf_results = scf.solve(
             numbers,
@@ -241,7 +239,7 @@
 
         timer.stop("total")
 
-        if opts["verbosity"] > 0:
+        if fwd_options["verbosity"] > 0:
             timer.print_times()
 
         return result
