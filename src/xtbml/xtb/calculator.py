--- conflicted
+++ resolved
@@ -22,6 +22,7 @@
 from ..wavefunction import filling
 from ..utils import Timers
 from ..utils.utils import rgetattr, rsetattr
+
 
 class Result:
     """
@@ -226,7 +227,6 @@
 
         return result
 
-<<<<<<< HEAD
     @staticmethod
     def get_param(calc: "Calculator", name: str, dtype=torch.float64) -> Tensor:
         """Get parameter from calculator object by a given name.
@@ -265,7 +265,4 @@
         param : Tensor
             Parameter tensor used for updating
         """
-        rsetattr(calc, name, param)
-=======
-   
->>>>>>> adc7a627
+        rsetattr(calc, name, param)