--- conflicted
+++ resolved
@@ -6,13 +6,8 @@
 from ..basis.type import Basis, get_cutoff
 from ..exlibs.tbmalt import batch
 from ..constants import EV2AU
-<<<<<<< HEAD
+<
 from ..data import atomic_rad
-=======
-from ..constants import FLOAT32 as DTYPE
-from ..data.atomicrad import get_atomic_rad
-from ..exlibs.tbmalt import Geometry
->>>>>>> 1ea3da7c
 from ..integral import mmd
 from ..param import (
     get_elem_param,
