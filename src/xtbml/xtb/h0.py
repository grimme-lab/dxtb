from __future__ import annotations
import torch

from ..adjlist import AdjacencyList
<<<<<<< HEAD
from ..basis.indexhelper import IndexHelper
from ..basis.type import Basis, get_cutoff
from ..exlibs.tbmalt import batch
from ..constants import EV2AU
from ..data import atomic_rad
=======
from ..basis import IndexHelper
from ..basis.type import Basis
from ..constants import EV2AU
from ..data.atomicrad import get_atomic_rad
from ..exlibs.tbmalt import Geometry
>>>>>>> 20ffcc31
from ..integral import mmd
from ..param import (
    get_elem_param,
    get_pair_param,
    get_elem_param_shells,
    Param,
)
from ..typing import Tensor

PAD = -1
"""Value used for padding of tensors."""


def get_param_tensor_from_dict(
    numbers: Tensor,
    d: dict[int, list[bool | int | float]],
    device: torch.device | None = None,
    dtype: torch.dtype | None = None,
) -> Tensor:
    """Obtain parameters as tensor from dictionary. Taken from `IndexHelper`.

    Parameters
    ----------
    numbers : Tensor
        Atomic numbers.
    d : dict[int, list[bool|int|float]]
        Dictionary with the atomic numbers as keys and the values as lists.
    device : torch.device | None
        Device to store the tensor. If `None` (default), the default device is used.
    dtype : torch.dtype | None
        Data type of the tensor. If `None` (default), the data type is inferred.

    Returns
    -------
    Tensor

    """
    return torch.tensor(
        [l for number in numbers for l in d.get(int(number.item()), [PAD])],
        device=device,
        dtype=dtype,
    )


class Hamiltonian:
    """Hamiltonian from parametrization."""

    numbers: Tensor
    """Atomic numbers of the atoms in the system."""
    unique: Tensor
    """Unique species of the system."""
    positions: Tensor
    """Positions of the atoms in the system."""

    par: Param
    """Representation of parametrization of xtb model."""

    ihelp: IndexHelper
    """Helper class for indexing."""

    hscale: Tensor
    """Off-site scaling factor for the Hamiltonian."""
    kcn: Tensor
    """Coordination number dependent shift of the self energy."""
    kpair: Tensor
    """Element-pair-specific parameters for scaling the Hamiltonian."""
    refocc: Tensor
    """Reference occupation numbers."""
    selfenergy: Tensor
    """Self-energy of each species."""
    shpoly: Tensor
    """Polynomial parameters for the distant dependent scaling."""
    valence: Tensor
    """Whether the shell belongs to the valence shell."""

    en: Tensor
    """Pauling electronegativity of each species."""
    rad: Tensor
    """Van-der-Waals radius of each species."""

    def __init__(self, numbers: Tensor, positions: Tensor, par: Param) -> None:
        self.numbers = numbers
        self.unique = torch.unique(numbers)
        self.positions = positions
        self.par = par

        self.__device = self.positions.device
        self.__dtype = self.positions.dtype

        angular, valence = get_elem_param_shells(par.element, valence=True)
        self.ihelp = IndexHelper.from_numbers(numbers, angular)

        # atom-resolved parameters
        self.rad = atomic_rad[self.unique].type(self.dtype).to(device=self.device)
        self.en = self._get_elem_param("en")

        # shell-resolved element parameters
        self.kcn = self._get_elem_param("kcn")
        self.selfenergy = self._get_elem_param("levels")
        self.shpoly = self._get_elem_param("shpoly")
        self.refocc = self._get_elem_param("refocc")
        self.valence = get_param_tensor_from_dict(
            self.unique, valence, dtype=torch.bool
        )

        # shell-pair-resolved pair parameters
        self.hscale = self._get_hscale()
        self.kpair = self._get_pair_param(self.par.hamiltonian.xtb.kpair)

        # unit conversion
        self.selfenergy = self.selfenergy * EV2AU
        self.kcn = self.kcn * EV2AU

        if any(
            tensor.dtype != self.dtype
            for tensor in (
                self.positions,
                self.hscale,
                self.kcn,
                self.kpair,
                self.refocc,
                self.selfenergy,
                self.shpoly,
                self.en,
                self.rad,
            )
        ):
            raise ValueError("All tensors must have same dtype")

        if any(
            tensor.device != self.device
            for tensor in (
                self.numbers,
                self.unique,
                self.positions,
                self.ihelp,
                self.hscale,
                self.kcn,
                self.kpair,
                self.refocc,
                self.selfenergy,
                self.shpoly,
                self.valence,
                self.en,
                self.rad,
            )
        ):
            raise ValueError("All tensors must be on the same device")

    def _get_elem_param(self, key: str) -> Tensor:
        """Obtain element parameters for all species.

        Parameters
        ----------
        key : str
            Name of the parameter to be retrieved.

        Returns
        -------
        Tensor
            Parameters for each species.
        """

        return get_elem_param(
            self.unique,
            self.par.element,
            key,
            pad_val=PAD,
            device=self.device,
            dtype=self.dtype,
        )

    def _get_pair_param(self, pair: dict[str, float]) -> Tensor:
        """Obtain element-pair-specific parameters for all species.

<<<<<<< HEAD
        Parameters
        ----------
        pair : dict[str, float]
            Pair parametrization.

        Returns
        -------
        Tensor
            Pair parameters for each species.
        """

        return get_pair_param(
            self.unique.tolist(), pair, device=self.device, dtype=self.dtype
=======
        lmax = 0
        lsh = {}
        valence = {}
        species = mol.chemical_symbols
        for isp in species:
            record = par.element[isp]

            lsh[isp] = [_aqm2lsh.get(shell[-1]) for shell in record.shells]
            valence[isp] = _get_valence_shells(record)
            lmax = max(lmax, *lsh[isp])

            self.selfenergy[isp] = [i * EV2AU for i in par.element[isp].levels]
            self.kcn[isp] = [i * EV2AU for i in par.element[isp].kcn]
            self.shpoly[isp] = par.element[isp].shpoly.copy()

            self.refocc[isp] = [
                occ if val else 0.0
                for occ, val in zip(par.element[isp].refocc, valence[isp])
            ]

            self.rad[isp] = get_atomic_rad(isp)
        lmax += 1

        # Collect shell specific scaling block
        #
        # FIXME: tblite implicitly spreads missing angular momenta, however this
        #        is only relevant for f shells and higher in present parametrizations.
        shell = par.hamiltonian.xtb.shell
        ksh = torch.zeros((lmax, lmax))
        for ish in range(lmax):
            kii = shell[2 * _lsh2aqm[ish]]
            for jsh in range(lmax):
                kjj = shell[2 * _lsh2aqm[jsh]]
                kij = (
                    _lsh2aqm[ish] + _lsh2aqm[jsh]
                    if jsh > ish
                    else _lsh2aqm[jsh] + _lsh2aqm[ish]
                )
                ksh[ish, jsh] = shell.get(kij, (kii + kjj) / 2)

        def get_hscale(li, lj, ri, rj, vi, vj, km, ksh):
            """Calculate Hamiltonian scaling for a shell block"""
            ni, nj = len(li), len(lj)
            hscale = torch.zeros((ni, nj))
            for ish in range(ni):
                kii = ksh[li[ish], li[ish]] if vi[ish] else par.hamiltonian.xtb.kpol
                for jsh in range(nj):
                    kjj = ksh[lj[jsh], lj[jsh]] if vj[jsh] else par.hamiltonian.xtb.kpol
                    zi = ri.slater[ish]
                    zj = rj.slater[jsh]
                    zij = (2 * sqrt(zi * zj) / (zi + zj)) ** par.hamiltonian.xtb.wexp
                    hscale[ish, jsh] = zij * (
                        km * ksh[li[ish], lj[jsh]]
                        if vi[ish] and vj[jsh]
                        else (kii + kjj) / 2
                    )

            return hscale

        kpair = par.hamiltonian.xtb.kpair
        for isp in species:
            ri = par.element[isp]
            for jsp in species:
                rj = par.element[jsp]
                enp = 1.0 + par.hamiltonian.xtb.enscale * (ri.en - rj.en) ** 2

                km = kpair.get(f"{isp}-{jsp}", kpair.get(f"{jsp}-{isp}", 1.0)) * enp

                self.hscale[(isp, jsp)] = get_hscale(
                    lsh[isp], lsh[jsp], ri, rj, valence[isp], valence[jsp], km, ksh
                )

    def get_selfenergy(
        self,
        basis: Basis,
        cn: Optional[Tensor] = None,
        qat=None,
        dsedcn=None,
        dsedq=None,
    ):

        # calculate selfenergy using hamiltonian.selfenergy dict
        self_energy = torch.zeros(basis.nsh_tot, dtype=self.mol.dtype)
        for i, sym in enumerate(self.mol.chemical_symbols):
            ii = int(basis.ish_at[i].item())
            for ish in range(basis.shells[sym]):
                self_energy[ii + ish] = self.selfenergy[sym][ish]

        if dsedcn is not None:
            dsedcn = torch.zeros(basis.nsh_tot, dtype=self.mol.dtype)
        if dsedq is not None:
            dsedq = torch.zeros(basis.nsh_tot, dtype=self.mol.dtype)

        if cn is not None:
            if dsedcn is not None:
                for i, sym in enumerate(self.mol.chemical_symbols):
                    ii = int(basis.ish_at[i].item())
                    for ish in range(basis.shells[sym]):
                        self_energy[ii + ish] -= self.kcn[sym][ish] * cn[i]
                        dsedcn[ii + ish] = -self.kcn[sym][ish]
            else:
                for i, sym in enumerate(self.mol.chemical_symbols):
                    ii = int(basis.ish_at[i].item())
                    for ish in range(basis.shells[sym]):
                        self_energy[ii + ish] -= self.kcn[sym][ish] * cn[i]

        # TODO:
        #  - requires init of self.kq1 and self.kq2
        #  - figuring out return values
        #
        # if qat is not None:
        #     if dsedq is not None:
        #         for i, sym in enumerate(self.mol.chemical_symbols):
        #             ii = int(basis.ish_at[i].item())
        #             for ish in range(basis.shells[sym]):
        #                 self_energy[ii + ish] -= (
        #                     self.kq1[sym][ish] * qat[i] - self.kq2[sym][ish] * qat[i]**2
        #                 )
        #                 dsedq[ii + ish] = (
        #                     -self.kq1[sym][ish] - self.kq2[sym][ish] * 2 * qat[i]
        #                 )

        #     else:
        #         for i, sym in enumerate(self.mol.chemical_symbols):
        #             ii = int(basis.ish_at[i].item())
        #             for ish in range(basis.shells[sym]):
        #                 self_energy[ii + ish] -= (
        #                     self.kq1[sym][ish] * qat[i] - self.kq2[sym][ish] * qat[i]
        #                 )

        return self_energy  # , dsedcn, dsedq

    def get_occupation(self, ihelp: IndexHelper):
        """
        Obtain the reference occupation numbers for each orbital.
        """

        occupation = torch.zeros(*ihelp.orbitals_to_shell.shape, dtype=self.mol.dtype)

        for idx, sym in enumerate(self.mol.chemical_symbols):
            shell_index = ihelp.shell_index[idx]

            for ish in range(ihelp.shells_per_atom[idx]):
                orbital_index = ihelp.orbital_index[shell_index + ish]
                orbitals_per_shell = ihelp.orbitals_per_shell[shell_index + ish]

                for iao in range(orbitals_per_shell):
                    occupation[orbital_index + iao] = (
                        self.refocc[sym][ish] / orbitals_per_shell
                    )

        return occupation

    def build(
        self, basis: Basis, adjlist: AdjacencyList, cn: Optional[Tensor]
    ) -> Tuple[Tensor, Tensor]:
        self_energy = self.get_selfenergy(basis, cn)

        # init matrices
        h0 = torch.zeros(basis.nao_tot, basis.nao_tot, dtype=self.mol.dtype)
        overlap = torch.zeros(basis.nao_tot, basis.nao_tot, dtype=self.mol.dtype)

        # fill diagonal
        torch.diagonal(overlap, dim1=-2, dim2=-1).fill_(1.0)
        h0 = self.build_diagonal_blocks(h0, basis, self_energy)

        # fill off-diagonal
        h0, overlap = self.build_diatomic_blocks(
            self.mol, h0, overlap, basis, adjlist, self_energy
>>>>>>> 20ffcc31
        )

    def _get_hscale(self) -> Tensor:
        """Obtain the off-site scaling factor for the Hamiltonian.

        Returns
        -------
        Tensor
            Off-site scaling factor for the Hamiltonian.
        """

<<<<<<< HEAD
        _lsh2aqm = {
            0: "s",
            1: "p",
            2: "d",
            3: "f",
            4: "g",
        }

        def get_ksh(ushells: Tensor) -> Tensor:
            ksh = torch.ones(
                (len(ushells), len(ushells)), dtype=self.dtype, device=self.device
            )
            shell = self.par.hamiltonian.xtb.shell
            kpol = self.par.hamiltonian.xtb.kpol

            for i, ang_i in enumerate(ushells):
                ang_i = _lsh2aqm.get(int(ang_i.item()), PAD)

                if self.valence[i] == 0:
                    kii = kpol
                else:
                    kii = shell.get(f"{ang_i}{ang_i}", 1.0)

                for j, ang_j in enumerate(ushells):
                    ang_j = _lsh2aqm.get(int(ang_j.item()), PAD)

                    if self.valence[j] == 0:
                        kjj = kpol
                    else:
                        kjj = shell.get(f"{ang_j}{ang_j}", 1.0)

                    # only if both belong to the valence shell,
                    # we will read from the parametrization
                    if self.valence[i] == 1 and self.valence[j] == 1:
                        # check both "sp" and "ps"
                        ksh[i, j] = shell.get(
                            f"{ang_i}{ang_j}",
                            shell.get(
                                f"{ang_j}{ang_i}",
                                (kii + kjj) / 2.0,
                            ),
=======
        for i, el_i in enumerate(mol.chemical_symbols):
            isa = basis.ish_at[i].item()
            inl = adjlist.inl[i].item()

            imgs = int(adjlist.nnl[i].item())
            for img in range(imgs):
                j = adjlist.nlat[img + inl].item()
                jsa = basis.ish_at[j].item()
                el_j = mol.chemical_symbols[j]

                vec = mol.positions[i, :] - mol.positions[j, :]
                r2 = torch.sum(vec**2)
                rr = torch.sqrt(torch.sqrt(r2) / (self.rad[el_i] + self.rad[el_j]))

                for ish in range(basis.shells[el_i]):
                    ii = basis.iao_sh[isa + ish].item()
                    for jsh in range(basis.shells[el_j]):
                        jj = basis.iao_sh[jsa + jsh].item()

                        cgtoi = basis.cgto[el_i][ish]
                        cgtoj = basis.cgto[el_j][jsh]

                        stmp = mmd.overlap(
                            (cgtoi.ang, cgtoj.ang),
                            (cgtoi.alpha[:cgtoi.nprim], cgtoj.alpha[:cgtoj.nprim]),
                            (cgtoi.coeff[:cgtoi.nprim], cgtoj.coeff[:cgtoj.nprim]),
                            -vec,
>>>>>>> 20ffcc31
                        )
                    else:
                        ksh[i, j] = (kii + kjj) / 2.0

            return ksh

        ushells = self.ihelp.unique_angular
        if ushells.ndim > 1:
            ksh = torch.ones(
                (ushells.shape[0], ushells.shape[1], ushells.shape[1]),
                dtype=self.dtype,
                device=self.device,
            )
            for _batch in range(ushells.shape[0]):
                ksh[_batch] = get_ksh(ushells[_batch])

            return ksh

        return get_ksh(ushells)

    def build(self, cn: Tensor | None = None) -> Tensor:
        """Build the xTB Hamiltonian

        Parameters
        ----------
        cn : Tensor | None, optional
            Coordination number, by default None

        Returns
        -------
        Tensor
            Hamiltonian
        """

        real = self.ihelp.spread_atom_to_shell(self.numbers) != 0
        mask = real.unsqueeze(-2) * real.unsqueeze(-1)

        zero = torch.tensor(0.0, device=self.device, dtype=self.dtype)

        # ----------------
        # Eq.29: H_(mu,mu)
        # ----------------
        selfenergy = self.ihelp.spread_ushell_to_shell(self.selfenergy)
        if cn is not None:
            cn = self.ihelp.spread_atom_to_shell(cn)
            kcn = self.ihelp.spread_ushell_to_shell(self.kcn)

            # formula differs from paper to be consistent with GFN2 -> "kcn" adapted
            selfenergy -= kcn * cn

        # ----------------------
        # Eq.24: PI(R_AB, l, l')
        # ----------------------
        distances = self.ihelp.spread_atom_to_shell(
            torch.cdist(self.positions, self.positions, p=2), dim=(-2, -1)
        )
        rad = self.ihelp.spread_uspecies_to_shell(self.rad)
        rr = torch.where(
            mask,
            torch.sqrt(distances / (rad.unsqueeze(-1) + rad.unsqueeze(-2))),
            zero,
        )

        shpoly = self.ihelp.spread_ushell_to_shell(self.shpoly)

        var_pi = (1.0 + shpoly.unsqueeze(-1) * rr) * (1.0 + shpoly.unsqueeze(-2) * rr)

        # --------------------
        # Eq.28: X(EN_A, EN_B)
        # --------------------
        en = self.ihelp.spread_uspecies_to_shell(self.en)
        var_x = torch.where(
            mask,
            1.0
            + self.par.hamiltonian.xtb.enscale
            * torch.pow(en.unsqueeze(-1) - en.unsqueeze(-2), 2.0),
            zero,
        )

        # --------------------
        # Eq.23: K_{AB}^{l,l'}
        # --------------------
        kpair = self.ihelp.spread_uspecies_to_shell(self.kpair, dim=(-2, -1))
        hscale = self.ihelp.spread_ushell_to_shell(self.hscale, dim=(-2, -1))
        valence = self.ihelp.spread_ushell_to_shell(self.valence)

        var_k = torch.where(
            valence.unsqueeze(-1) * valence.unsqueeze(-2),
            hscale * kpair * var_x,
            hscale,
        )

        # ------------
        # Eq.23: H_EHT
        # ------------
        selfenergy = torch.where(
            mask, 0.5 * (selfenergy.unsqueeze(-1) + selfenergy.unsqueeze(-2)), zero
        )

        # scale off-diagonals
        mask.diagonal(dim1=-2, dim2=-1).fill_(False)
        h0 = torch.where(mask, var_pi * var_k * selfenergy, selfenergy)

        h = self.ihelp.spread_shell_to_orbital(h0, dim=(-2, -1))
        o = self.overlap()
        return h * o

    def overlap(self):
        """Loop-based overlap calculation."""

        def get_overlap(numbers: Tensor, positions: Tensor) -> Tensor:
            # remove padding
            numbers = numbers[numbers.ne(0)]

            # FIXME: this acc includes all neighbors -> inefficient
            acc = torch.finfo(self.dtype).max
            bas = Basis(numbers, self.par, acc=acc)

            adjlist = AdjacencyList(numbers, positions, get_cutoff(bas))

            overlap = torch.zeros(bas.nao_tot, bas.nao_tot, dtype=self.dtype)
            torch.diagonal(overlap, dim1=-2, dim2=-1).fill_(1.0)

            for i, el_i in enumerate(bas.symbols):
                isa = int(bas.ish_at[i].item())
                inl = int(adjlist.inl[i].item())

                imgs = int(adjlist.nnl[i].item())
                for img in range(imgs):
                    j = int(adjlist.nlat[img + inl].item())
                    jsa = int(bas.ish_at[j].item())
                    el_j = bas.symbols[j]

                    vec = positions[i, :] - positions[j, :]

                    for ish in range(bas.shells[el_i]):
                        ii = bas.iao_sh[isa + ish].item()
                        for jsh in range(bas.shells[el_j]):
                            jj = bas.iao_sh[jsa + jsh].item()

                            cgtoi = bas.cgto[el_i][ish]
                            cgtoj = bas.cgto[el_j][jsh]

                            stmp = mmd.overlap(
                                (cgtoi.ang, cgtoj.ang),
                                (
                                    cgtoi.alpha[: cgtoi.nprim],
                                    cgtoj.alpha[: cgtoj.nprim],
                                ),
                                (
                                    cgtoi.coeff[: cgtoi.nprim],
                                    cgtoj.coeff[: cgtoj.nprim],
                                ),
                                -vec,
                            )

                            i_nao = 2 * cgtoi.ang + 1
                            j_nao = 2 * cgtoj.ang + 1
                            for iao in range(i_nao):
                                for jao in range(j_nao):
                                    overlap[jj + jao, ii + iao].add_(stmp[iao, jao])

                                    if i != j:
                                        overlap[ii + iao, jj + jao].add_(stmp[iao, jao])

            return overlap

        if self.numbers.ndim > 1:
            return batch.pack(
                [
                    get_overlap(self.numbers[_batch], self.positions[_batch])
                    for _batch in range(self.numbers.shape[0])
                ]
            )

        return get_overlap(self.numbers, self.positions)

    @property
    def device(self) -> torch.device:
        """The device on which the `Hamiltonian` object resides."""
        return self.__device

    @device.setter
    def device(self, *args):
        """Instruct users to use the ".to" method if wanting to change device."""
        raise AttributeError("Move object to device using the `.to` method")

    @property
    def dtype(self) -> torch.dtype:
        """Floating point dtype used by Hamiltonian object."""
        return self.__dtype

    def to(self, device: torch.device) -> "Hamiltonian":
        """
        Returns a copy of the `Hamiltonian` instance on the specified device.

        This method creates and returns a new copy of the `Hamiltonian` instance
        on the specified device "``device``".

        Parameters
        ----------
        device : torch.device
            Device to which all associated tensors should be moved.

        Returns
        -------
        Hamiltonian
            A copy of the `Hamiltonian` instance placed on the specified device.

        Notes
        -----
        If the `Hamiltonian` instance is already on the desired device `self` will be returned.
        """
        if self.__device == device:
            return self

        return self.__class__(
            self.numbers.to(device=device), self.positions.to(device=device), self.par
        )

    def type(self, dtype: torch.dtype) -> "Hamiltonian":
        """
        Returns a copy of the `Hamiltonian` instance with specified floating point type.
        This method creates and returns a new copy of the `Hamiltonian` instance
        with the specified dtype.

        Parameters
        ----------
        dtype : torch.dtype
            Type of the floating point numbers used by the `Hamiltonian` instance.

        Returns
        -------
        Hamiltonian
            A copy of the `Hamiltonian` instance with the specified dtype.

        Notes
        -----
        If the `Hamiltonian` instance has already the desired dtype `self` will be returned.
        """
        if self.__dtype == dtype:
            return self

        return self.__class__(
            self.numbers.type(dtype=torch.long),
            self.positions.type(dtype=dtype),
            self.par,
        )<|MERGE_RESOLUTION|>--- conflicted
+++ resolved
@@ -1,20 +1,15 @@
 from __future__ import annotations
 import torch
 
+from xtbml.constants.chemistry import PSE
+from xtbml.param.util import get_elem_param_dict, get_element_param
+
 from ..adjlist import AdjacencyList
-<<<<<<< HEAD
 from ..basis.indexhelper import IndexHelper
 from ..basis.type import Basis, get_cutoff
 from ..exlibs.tbmalt import batch
 from ..constants import EV2AU
 from ..data import atomic_rad
-=======
-from ..basis import IndexHelper
-from ..basis.type import Basis
-from ..constants import EV2AU
-from ..data.atomicrad import get_atomic_rad
-from ..exlibs.tbmalt import Geometry
->>>>>>> 20ffcc31
 from ..integral import mmd
 from ..param import (
     get_elem_param,
@@ -22,6 +17,7 @@
     get_elem_param_shells,
     Param,
 )
+from ..utils import timing
 from ..typing import Tensor
 
 PAD = -1
@@ -116,6 +112,7 @@
         self.selfenergy = self._get_elem_param("levels")
         self.shpoly = self._get_elem_param("shpoly")
         self.refocc = self._get_elem_param("refocc")
+        self.refocc = get_elem_param_dict(par.element, "refocc")
         self.valence = get_param_tensor_from_dict(
             self.unique, valence, dtype=torch.bool
         )
@@ -135,7 +132,7 @@
                 self.hscale,
                 self.kcn,
                 self.kpair,
-                self.refocc,
+                # self.refocc,
                 self.selfenergy,
                 self.shpoly,
                 self.en,
@@ -154,7 +151,7 @@
                 self.hscale,
                 self.kcn,
                 self.kpair,
-                self.refocc,
+                # self.refocc,
                 self.selfenergy,
                 self.shpoly,
                 self.valence,
@@ -164,6 +161,30 @@
         ):
             raise ValueError("All tensors must be on the same device")
 
+    def get_occupation(self, ihelp: IndexHelper):
+        """
+        Obtain the reference occupation numbers for each orbital.
+        """
+
+        occupation = torch.zeros(
+            *ihelp.orbitals_to_shell.shape, dtype=self.positions.dtype
+        )
+
+        for idx, sym in enumerate(self.numbers):
+            sym = int(sym.item())
+            shell_index = ihelp.shell_index[idx]
+
+            for ish in range(ihelp.shells_per_atom[idx]):
+                orbital_index = ihelp.orbital_index[shell_index + ish]
+                orbitals_per_shell = ihelp.orbitals_per_shell[shell_index + ish]
+
+                for iao in range(orbitals_per_shell):
+                    occupation[orbital_index + iao] = (
+                        self.refocc[sym][ish] / orbitals_per_shell
+                    )
+
+        return occupation
+
     def _get_elem_param(self, key: str) -> Tensor:
         """Obtain element parameters for all species.
 
@@ -190,7 +211,6 @@
     def _get_pair_param(self, pair: dict[str, float]) -> Tensor:
         """Obtain element-pair-specific parameters for all species.
 
-<<<<<<< HEAD
         Parameters
         ----------
         pair : dict[str, float]
@@ -204,177 +224,6 @@
 
         return get_pair_param(
             self.unique.tolist(), pair, device=self.device, dtype=self.dtype
-=======
-        lmax = 0
-        lsh = {}
-        valence = {}
-        species = mol.chemical_symbols
-        for isp in species:
-            record = par.element[isp]
-
-            lsh[isp] = [_aqm2lsh.get(shell[-1]) for shell in record.shells]
-            valence[isp] = _get_valence_shells(record)
-            lmax = max(lmax, *lsh[isp])
-
-            self.selfenergy[isp] = [i * EV2AU for i in par.element[isp].levels]
-            self.kcn[isp] = [i * EV2AU for i in par.element[isp].kcn]
-            self.shpoly[isp] = par.element[isp].shpoly.copy()
-
-            self.refocc[isp] = [
-                occ if val else 0.0
-                for occ, val in zip(par.element[isp].refocc, valence[isp])
-            ]
-
-            self.rad[isp] = get_atomic_rad(isp)
-        lmax += 1
-
-        # Collect shell specific scaling block
-        #
-        # FIXME: tblite implicitly spreads missing angular momenta, however this
-        #        is only relevant for f shells and higher in present parametrizations.
-        shell = par.hamiltonian.xtb.shell
-        ksh = torch.zeros((lmax, lmax))
-        for ish in range(lmax):
-            kii = shell[2 * _lsh2aqm[ish]]
-            for jsh in range(lmax):
-                kjj = shell[2 * _lsh2aqm[jsh]]
-                kij = (
-                    _lsh2aqm[ish] + _lsh2aqm[jsh]
-                    if jsh > ish
-                    else _lsh2aqm[jsh] + _lsh2aqm[ish]
-                )
-                ksh[ish, jsh] = shell.get(kij, (kii + kjj) / 2)
-
-        def get_hscale(li, lj, ri, rj, vi, vj, km, ksh):
-            """Calculate Hamiltonian scaling for a shell block"""
-            ni, nj = len(li), len(lj)
-            hscale = torch.zeros((ni, nj))
-            for ish in range(ni):
-                kii = ksh[li[ish], li[ish]] if vi[ish] else par.hamiltonian.xtb.kpol
-                for jsh in range(nj):
-                    kjj = ksh[lj[jsh], lj[jsh]] if vj[jsh] else par.hamiltonian.xtb.kpol
-                    zi = ri.slater[ish]
-                    zj = rj.slater[jsh]
-                    zij = (2 * sqrt(zi * zj) / (zi + zj)) ** par.hamiltonian.xtb.wexp
-                    hscale[ish, jsh] = zij * (
-                        km * ksh[li[ish], lj[jsh]]
-                        if vi[ish] and vj[jsh]
-                        else (kii + kjj) / 2
-                    )
-
-            return hscale
-
-        kpair = par.hamiltonian.xtb.kpair
-        for isp in species:
-            ri = par.element[isp]
-            for jsp in species:
-                rj = par.element[jsp]
-                enp = 1.0 + par.hamiltonian.xtb.enscale * (ri.en - rj.en) ** 2
-
-                km = kpair.get(f"{isp}-{jsp}", kpair.get(f"{jsp}-{isp}", 1.0)) * enp
-
-                self.hscale[(isp, jsp)] = get_hscale(
-                    lsh[isp], lsh[jsp], ri, rj, valence[isp], valence[jsp], km, ksh
-                )
-
-    def get_selfenergy(
-        self,
-        basis: Basis,
-        cn: Optional[Tensor] = None,
-        qat=None,
-        dsedcn=None,
-        dsedq=None,
-    ):
-
-        # calculate selfenergy using hamiltonian.selfenergy dict
-        self_energy = torch.zeros(basis.nsh_tot, dtype=self.mol.dtype)
-        for i, sym in enumerate(self.mol.chemical_symbols):
-            ii = int(basis.ish_at[i].item())
-            for ish in range(basis.shells[sym]):
-                self_energy[ii + ish] = self.selfenergy[sym][ish]
-
-        if dsedcn is not None:
-            dsedcn = torch.zeros(basis.nsh_tot, dtype=self.mol.dtype)
-        if dsedq is not None:
-            dsedq = torch.zeros(basis.nsh_tot, dtype=self.mol.dtype)
-
-        if cn is not None:
-            if dsedcn is not None:
-                for i, sym in enumerate(self.mol.chemical_symbols):
-                    ii = int(basis.ish_at[i].item())
-                    for ish in range(basis.shells[sym]):
-                        self_energy[ii + ish] -= self.kcn[sym][ish] * cn[i]
-                        dsedcn[ii + ish] = -self.kcn[sym][ish]
-            else:
-                for i, sym in enumerate(self.mol.chemical_symbols):
-                    ii = int(basis.ish_at[i].item())
-                    for ish in range(basis.shells[sym]):
-                        self_energy[ii + ish] -= self.kcn[sym][ish] * cn[i]
-
-        # TODO:
-        #  - requires init of self.kq1 and self.kq2
-        #  - figuring out return values
-        #
-        # if qat is not None:
-        #     if dsedq is not None:
-        #         for i, sym in enumerate(self.mol.chemical_symbols):
-        #             ii = int(basis.ish_at[i].item())
-        #             for ish in range(basis.shells[sym]):
-        #                 self_energy[ii + ish] -= (
-        #                     self.kq1[sym][ish] * qat[i] - self.kq2[sym][ish] * qat[i]**2
-        #                 )
-        #                 dsedq[ii + ish] = (
-        #                     -self.kq1[sym][ish] - self.kq2[sym][ish] * 2 * qat[i]
-        #                 )
-
-        #     else:
-        #         for i, sym in enumerate(self.mol.chemical_symbols):
-        #             ii = int(basis.ish_at[i].item())
-        #             for ish in range(basis.shells[sym]):
-        #                 self_energy[ii + ish] -= (
-        #                     self.kq1[sym][ish] * qat[i] - self.kq2[sym][ish] * qat[i]
-        #                 )
-
-        return self_energy  # , dsedcn, dsedq
-
-    def get_occupation(self, ihelp: IndexHelper):
-        """
-        Obtain the reference occupation numbers for each orbital.
-        """
-
-        occupation = torch.zeros(*ihelp.orbitals_to_shell.shape, dtype=self.mol.dtype)
-
-        for idx, sym in enumerate(self.mol.chemical_symbols):
-            shell_index = ihelp.shell_index[idx]
-
-            for ish in range(ihelp.shells_per_atom[idx]):
-                orbital_index = ihelp.orbital_index[shell_index + ish]
-                orbitals_per_shell = ihelp.orbitals_per_shell[shell_index + ish]
-
-                for iao in range(orbitals_per_shell):
-                    occupation[orbital_index + iao] = (
-                        self.refocc[sym][ish] / orbitals_per_shell
-                    )
-
-        return occupation
-
-    def build(
-        self, basis: Basis, adjlist: AdjacencyList, cn: Optional[Tensor]
-    ) -> Tuple[Tensor, Tensor]:
-        self_energy = self.get_selfenergy(basis, cn)
-
-        # init matrices
-        h0 = torch.zeros(basis.nao_tot, basis.nao_tot, dtype=self.mol.dtype)
-        overlap = torch.zeros(basis.nao_tot, basis.nao_tot, dtype=self.mol.dtype)
-
-        # fill diagonal
-        torch.diagonal(overlap, dim1=-2, dim2=-1).fill_(1.0)
-        h0 = self.build_diagonal_blocks(h0, basis, self_energy)
-
-        # fill off-diagonal
-        h0, overlap = self.build_diatomic_blocks(
-            self.mol, h0, overlap, basis, adjlist, self_energy
->>>>>>> 20ffcc31
         )
 
     def _get_hscale(self) -> Tensor:
@@ -386,7 +235,6 @@
             Off-site scaling factor for the Hamiltonian.
         """
 
-<<<<<<< HEAD
         _lsh2aqm = {
             0: "s",
             1: "p",
@@ -428,35 +276,6 @@
                                 f"{ang_j}{ang_i}",
                                 (kii + kjj) / 2.0,
                             ),
-=======
-        for i, el_i in enumerate(mol.chemical_symbols):
-            isa = basis.ish_at[i].item()
-            inl = adjlist.inl[i].item()
-
-            imgs = int(adjlist.nnl[i].item())
-            for img in range(imgs):
-                j = adjlist.nlat[img + inl].item()
-                jsa = basis.ish_at[j].item()
-                el_j = mol.chemical_symbols[j]
-
-                vec = mol.positions[i, :] - mol.positions[j, :]
-                r2 = torch.sum(vec**2)
-                rr = torch.sqrt(torch.sqrt(r2) / (self.rad[el_i] + self.rad[el_j]))
-
-                for ish in range(basis.shells[el_i]):
-                    ii = basis.iao_sh[isa + ish].item()
-                    for jsh in range(basis.shells[el_j]):
-                        jj = basis.iao_sh[jsa + jsh].item()
-
-                        cgtoi = basis.cgto[el_i][ish]
-                        cgtoj = basis.cgto[el_j][jsh]
-
-                        stmp = mmd.overlap(
-                            (cgtoi.ang, cgtoj.ang),
-                            (cgtoi.alpha[:cgtoi.nprim], cgtoj.alpha[:cgtoj.nprim]),
-                            (cgtoi.coeff[:cgtoi.nprim], cgtoj.coeff[:cgtoj.nprim]),
-                            -vec,
->>>>>>> 20ffcc31
                         )
                     else:
                         ksh[i, j] = (kii + kjj) / 2.0
@@ -477,11 +296,14 @@
 
         return get_ksh(ushells)
 
-    def build(self, cn: Tensor | None = None) -> Tensor:
+    @timing
+    def build(self, overlap: Tensor, cn: Tensor | None = None) -> Tensor:
         """Build the xTB Hamiltonian
 
         Parameters
         ----------
+        overlap : Tensor
+            Overlap matrix.
         cn : Tensor | None, optional
             Coordination number, by default None
 
@@ -561,10 +383,10 @@
         h0 = torch.where(mask, var_pi * var_k * selfenergy, selfenergy)
 
         h = self.ihelp.spread_shell_to_orbital(h0, dim=(-2, -1))
-        o = self.overlap()
-        return h * o
-
-    def overlap(self):
+        return h * overlap
+
+    @timing
+    def overlap(self) -> Tensor:
         """Loop-based overlap calculation."""
 
         def get_overlap(numbers: Tensor, positions: Tensor) -> Tensor:
@@ -573,6 +395,8 @@
 
             # FIXME: this acc includes all neighbors -> inefficient
             acc = torch.finfo(self.dtype).max
+
+            # FIXME: basis should be the same for all numbers and be given as arg
             bas = Basis(numbers, self.par, acc=acc)
 
             adjlist = AdjacencyList(numbers, positions, get_cutoff(bas))
