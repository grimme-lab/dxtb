<<<<<<< HEAD
from .chemistry import PSE, ATOMIC_NUMBER
from .eeq import KCN_EEQ
from .units import AA2AU, AU2KCAL, CAL2J, EV2AU
from .xtb import KCN, KA, KB, R_SHIFT, NCOORD_DEFAULT_CUTOFF
from .torch import UINT8, INT16, FLOAT32, FLOAT64
=======
"""
Constants and default values.
"""

from . import defaults, xtb
from .chemistry import ATOMIC_NUMBER, PSE
from .torch import FLOAT32, FLOAT64, UINT8
from .units import AA2AU, AU2KCAL, CAL2J, EV2AU, K2AU
from .xtb import KA, KB, KCN, NCOORD_DEFAULT_CUTOFF, R_SHIFT
>>>>>>> 59fde2c7
<|MERGE_RESOLUTION|>--- conflicted
+++ resolved
@@ -1,10 +1,3 @@
-<<<<<<< HEAD
-from .chemistry import PSE, ATOMIC_NUMBER
-from .eeq import KCN_EEQ
-from .units import AA2AU, AU2KCAL, CAL2J, EV2AU
-from .xtb import KCN, KA, KB, R_SHIFT, NCOORD_DEFAULT_CUTOFF
-from .torch import UINT8, INT16, FLOAT32, FLOAT64
-=======
 """
 Constants and default values.
 """
@@ -13,5 +6,4 @@
 from .chemistry import ATOMIC_NUMBER, PSE
 from .torch import FLOAT32, FLOAT64, UINT8
 from .units import AA2AU, AU2KCAL, CAL2J, EV2AU, K2AU
-from .xtb import KA, KB, KCN, NCOORD_DEFAULT_CUTOFF, R_SHIFT
->>>>>>> 59fde2c7
+from .xtb import KA, KB, KCN, NCOORD_DEFAULT_CUTOFF, R_SHIFT