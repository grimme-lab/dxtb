--- conflicted
+++ resolved
@@ -5,15 +5,11 @@
 
 from ..basis import slater, orthogonalize
 from ..param import Param, Element
-<<<<<<< HEAD
+
 from ..constants import UINT8 as DTYPE_INT
 from ..constants import PSE
 from ..typing import Tensor
-=======
-from ..constants import INT16 as DTYPE_INT
-from ..constants import FLOAT64 as DTYPE_FLOAT
-
->>>>>>> 1ea3da7c
+
 
 MAXG = 12
 """Maximum contraction length of basis functions. The limit is chosen as twice the maximum size returned by the STO-NG expansion"""
