from .indexhelper import IndexHelper
<<<<<<< HEAD
from .ortho import orthogonalize
from .slater import to_gauss
from .type import Basis
=======
from .matrixhelper import MatrixHelper, get_elem_param_shells, get_orbitals_per_atom
from .ortho import orthogonalize
>>>>>>> 1ea3da7c
<|MERGE_RESOLUTION|>--- conflicted
+++ resolved
@@ -1,9 +1,5 @@
 from .indexhelper import IndexHelper
-<<<<<<< HEAD
+from .matrixhelper import MatrixHelper, get_elem_param_shells, get_orbitals_per_atom
 from .ortho import orthogonalize
 from .slater import to_gauss
-from .type import Basis
-=======
-from .matrixhelper import MatrixHelper, get_elem_param_shells, get_orbitals_per_atom
-from .ortho import orthogonalize
->>>>>>> 1ea3da7c
+from .type import Basis