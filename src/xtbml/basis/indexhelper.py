"""
Index helper utility to create index maps between atomic, shell-resolved, and
orbital resolved representations of quantities.

Example
-------
>>> import torch
>>> from xtbml.basis import IndexHelper
>>> numbers = torch.tensor([6, 1, 1, 1, 1])
>>> angular = {1: [0], 6: [0, 1]}
>>> ihelp = IndexHelper.from_numbers(numbers, angular)
>>> torch.sum(ihelp.angular >= 0)
torch.tensor(6)
"""

from __future__ import annotations
from functools import wraps
import torch

from ..exlibs.tbmalt import batch
from ..typing import Callable, Tensor, Union


Gather = Callable[[Tensor, int, Tensor], Tensor]
Scatter = Callable[[Tensor, int, Tensor, str], Tensor]
ScatterOrGather = Union[Gather, Scatter]


def _fill(index: Tensor, repeat: Tensor) -> Tensor:
    """
    Fill an index map using index offsets and number of repeats
    """
    index_map = index.new_zeros(int(torch.sum(repeat).item()))
    for idx, offset, count in zip(torch.arange(index.shape[-1]), index, repeat):
        index_map[offset : offset + count] = idx
    return index_map


def _expand(index: Tensor, repeat: Tensor) -> Tensor:
    """
    Expand an index map using index offsets and number of repeats
    """

    return index.new_tensor(
        [
            idx
            for offset, count in zip(index, repeat)
            for idx in torch.arange(offset.item(), (offset + count).item(), 1)
        ]
    )


def twice_remove_negative_index(
    func: Callable[[ScatterOrGather, Tensor, int, int, Tensor], Tensor]
) -> Callable[[ScatterOrGather, Tensor, int, int, Tensor], Tensor]:
    """Wrapper for `gather_twice` function that removes negative indices."""

    @wraps(func)
    def wrapper(
        f: ScatterOrGather,
        x: Tensor,
        dim0: int,
        dim1: int,
        idx: Tensor,
        *args: str,
    ) -> Tensor:
        mask = idx >= 0

        if torch.all(mask):
            return func(f, x, dim0, dim1, idx, *args)

        # gathering in two dimensions requires expanding the mask
        return torch.where(
            mask.unsqueeze(-1) * mask.unsqueeze(-2),
            func(f, x, dim0, dim1, torch.where(mask, idx, 0), *args),
            x.new_tensor(0.0),
        )

    return wrapper


@twice_remove_negative_index
def twice(
    func: ScatterOrGather,
    x: Tensor,
    dim0: int,
    dim1: int,
    idx: Tensor,
    *args: str,
):
    """
    Spread or gather a tensor along two dimensions

    Parameters
    ----------
    f: Callable
        Function to apply (`torch.gather` or `torch.scatter_reduce`)
    x : Tensor
        Tensor to spread/gather
    index : Tensor
        Index to spread/gather along
    dim0 : int
        Dimension to spread/gather along
    dim1 : int
        Dimension to spread/gather along

    Returns
    -------
    Tensor
        Spread/Gathered tensor
    """

    shape0 = [-1] * x.dim()
    shape0[dim0] = x.shape[dim0]
<<<<<<< HEAD
    x = func(
=======
    y = torch.gather(
>>>>>>> 378bee2e
        x,
        dim1,
        idx.unsqueeze(dim0).expand(*shape0),
        *args,
    )

<<<<<<< HEAD
    shape1 = [-1] * x.dim()
    shape1[dim1] = x.shape[dim1]
    x = func(
        x,
=======
    shape1 = [-1] * y.dim()
    shape1[dim1] = y.shape[dim1]
    z = torch.gather(
        y,
>>>>>>> 378bee2e
        dim0,
        idx.unsqueeze(dim1).expand(*shape1),
        *args,
    )
    return z


# gather


def gather_remove_negative_index(func: Gather) -> Gather:
    """Wrapper for `gather` function that removes negative indices."""

    @wraps(func)
    def wrapper(x: Tensor, dim: int, idx: Tensor, *args: str) -> Tensor:
        mask = idx >= 0
        if torch.all(mask):
            return func(x, dim, idx, *args)

        return torch.where(
            mask,
            func(x, dim, torch.where(mask, idx, 0), *args),
            torch.tensor(0, device=x.device, dtype=x.dtype),
        )

    return wrapper


@gather_remove_negative_index
def gather(x: Tensor, dim: int, idx: Tensor) -> Tensor:
    """Wrapper for `torch.gather`.

    Parameters
    ----------
    x : Tensor
        Tensor to gather
    dim : int
        Dimension to gather over
    idx : Tensor
        Index to gather over

    Returns
    -------
    Tensor
        Gathered tensor
    """
    return torch.gather(x, dim, idx)


def wrap_gather(x: Tensor, dim: int | tuple[int, int], idx: Tensor) -> Tensor:
    """Wrapper for gather function. Also handles multiple dimensions.

    Parameters
    ----------
    x : Tensor
        Tensor to gather
    dim : int | tuple[int, int]
        Dimension to gather over
    idx : Tensor
        Index to gather over

    Returns
    -------
    Tensor
        Gathered tensor
    """

    if idx.ndim > 1:
        if isinstance(dim, int):
            if x.ndim < idx.ndim:
                x = x.unsqueeze(0).expand(idx.size(0), -1)
        else:
            if x.ndim <= idx.ndim:
                x = x.unsqueeze(0).expand(idx.size(0), -1, -1)

    return (
        gather(x, dim, idx)
        if isinstance(dim, int)
        else twice(torch.gather, x, *dim, idx)
    )


# scatter_reduce


def scatter_reduce(x: Tensor, dim: int, idx: Tensor, *args: str) -> Tensor:
    return torch.scatter_reduce(x, dim, idx, *args)


def wrap_scatter_reduce(
    x: Tensor, dim: int | tuple[int, int], idx: Tensor, reduce: str
) -> Tensor:
    """Wrapper for `torch.scatter_reduce` that removes negative indices.

    Parameters
    ----------
    x : Tensor
        Tensor to reduce
    dim : int | (int, int)
        Dimension to reduce over, defaults to -1
    idx : Tensor
        Index to reduce over
    reduce : str
        Reduction method, defaults to "sum"

    Returns
    -------
    Tensor
        Reduced tensor
    """

    idx = torch.where(idx >= 0, idx, 0)
    return (
        scatter_reduce(x, dim, idx, reduce)
        if isinstance(dim, int)
        else twice(torch.scatter_reduce, x, *dim, idx, reduce)
    )


class IndexHelper:
    """
    Index helper for basis set
    """

    unique_angular: Tensor
    """Angular momenta of all unique shells"""

    angular: Tensor
    """Angular momenta for all shells"""

    atom_to_unique: Tensor
    """Mapping of atoms to unique species"""

    ushells_to_unique: Tensor
    """Mapping of unique shells to unique species"""

    shells_to_ushell: Tensor
    """Mapping of shells to unique unique"""

    shells_per_atom: Tensor
    """Number of shells for each atom"""

    orbitals_per_shell: Tensor
    """Number of orbitals for each shell"""

    shell_index: Tensor
    """Offset index for starting the next shell block"""

    orbital_index: Tensor
    """Offset index for starting the next orbital block"""

    shells_to_atom: Tensor
    """Mapping of shells to atoms"""

    orbitals_to_shell: Tensor
    """Mapping of orbitals to shells"""

    def __init__(
        self,
        unique_angular: Tensor,
        angular: Tensor,
        atom_to_unique: Tensor,
        ushells_to_unique: Tensor,
        shells_to_ushell: Tensor,
        shells_per_atom: Tensor,
        shell_index: Tensor,
        shells_to_atom: Tensor,
        orbitals_per_shell: Tensor,
        orbital_index: Tensor,
        orbitals_to_shell: Tensor,
    ):
        self.unique_angular = unique_angular
        self.angular = angular
        self.atom_to_unique = atom_to_unique
        self.ushells_to_unique = ushells_to_unique
        self.shells_to_ushell = shells_to_ushell
        self.shells_per_atom = shells_per_atom
        self.shell_index = shell_index
        self.shells_to_atom = shells_to_atom
        self.orbitals_per_shell = orbitals_per_shell
        self.orbital_index = orbital_index
        self.orbitals_to_shell = orbitals_to_shell

        self.__device = shells_per_atom.device
        self.__dtype = shells_per_atom.dtype

        if any(
            [
                tensor.dtype != self.dtype
                for tensor in (
                    self.unique_angular,
                    self.angular,
                    self.atom_to_unique,
                    self.ushells_to_unique,
                    self.shells_to_ushell,
                    self.shells_per_atom,
                    self.shell_index,
                    self.shells_to_atom,
                    self.orbitals_per_shell,
                    self.orbital_index,
                    self.orbitals_to_shell,
                )
            ]
        ):
            raise ValueError("All tensors must have same dtype")

        if any(
            [
                tensor.device != self.device
                for tensor in (
                    self.unique_angular,
                    self.angular,
                    self.atom_to_unique,
                    self.ushells_to_unique,
                    self.shells_to_ushell,
                    self.shells_per_atom,
                    self.shell_index,
                    self.shells_to_atom,
                    self.orbitals_per_shell,
                    self.orbital_index,
                    self.orbitals_to_shell,
                )
            ]
        ):
            raise ValueError("All tensors must be on the same device")

    @classmethod
    def from_numbers(
        cls,
        numbers: Tensor,
        angular: dict[int, list[int]],
        dtype: torch.dtype = torch.int64,
    ) -> "IndexHelper":
        """
        Construct an index helper instance from atomic numbers and their angular momenta.

        Parameters
        ----------
        numbers : Tensor
            Atomic numbers for the system
        angular : Dict[int, Tensor]
            Map between atomic numbers and angular momenta of all shells

        Returns
        -------
        IndexHelper
            Instance of index helper for given basis set
        """

        batched = numbers.ndim > 1
        pad_val = -999

        unique, atom_to_unique = torch.unique(numbers, return_inverse=True)

        unique_angular = torch.tensor(
            [l for number in unique for l in angular.get(number.item(), [-1])],
            dtype=dtype,
        )
        ushells_per_unique = torch.tensor(
            [len(angular.get(number.item(), [-1])) for number in unique],
            dtype=dtype,
        )
        ushell_index = torch.cumsum(ushells_per_unique, dim=-1) - ushells_per_unique
        ushells_to_unique = _fill(ushell_index, ushells_per_unique)

        if batched:
            shells_to_ushell = batch.pack(
                [
                    _expand(
                        ushell_index[atom_to_unique[_batch, :]],
                        ushells_per_unique[atom_to_unique[_batch, :]],
                    )
                    for _batch in range(numbers.shape[0])
                ],
                value=-1,
            )
        else:
            shells_to_ushell = _expand(
                ushell_index[atom_to_unique],
                ushells_per_unique[atom_to_unique],
            )

        unique, atom_to_unique = torch.unique(numbers, return_inverse=True)

        shells_per_atom = ushells_per_unique[atom_to_unique]
        shell_index = torch.cumsum(shells_per_atom, -1) - shells_per_atom
        shell_index[shells_per_atom == 0] = pad_val

        if batched:
            shells_to_atom = batch.pack(
                [
                    _fill(shell_index[_batch, :], shells_per_atom[_batch, :])
                    for _batch in range(numbers.shape[0])
                ],
                value=pad_val,  # inconsistent padding values if pad_val is not 0
            )
        else:
            shells_to_atom = _fill(shell_index, shells_per_atom)

        lsh = torch.where(
            shells_to_ushell >= 0,
            unique_angular[shells_to_ushell],
            pad_val,
        )

        orbitals_per_shell = torch.where(
            lsh >= 0, 2 * lsh + 1, torch.tensor(0, dtype=dtype)
        )

        # NOTE:
        # If we care for the actual values in `angular`, we must allow other
        # dtypes apart from `torch.int64` (example: shell-resolved Hubbard
        # parameters in ES2). For these cases, however, orbital indices become
        # meaningless and we can simply convert to `torch.int64` to avoid an
        # error in the `fill` function.
        orbitals_per_shell = orbitals_per_shell.type(numbers.dtype)

        orbital_index = torch.cumsum(orbitals_per_shell, -1) - orbitals_per_shell
        orbital_index[orbitals_per_shell == 0] = pad_val

        if batched:
            orbitals_to_shell = batch.pack(
                [
                    _fill(orbital_index[_batch, :], orbitals_per_shell[_batch, :])
                    for _batch in range(numbers.shape[0])
                ],
                value=pad_val,
            )
        else:
            orbitals_to_shell = _fill(orbital_index, orbitals_per_shell)

        return cls(
            unique_angular=unique_angular,
            angular=lsh,
            atom_to_unique=atom_to_unique,
            ushells_to_unique=ushells_to_unique,
            shells_to_ushell=shells_to_ushell,
            shells_per_atom=shells_per_atom,
            shell_index=shell_index,
            shells_to_atom=shells_to_atom,
            orbitals_per_shell=orbitals_per_shell,
            orbital_index=orbital_index,
            orbitals_to_shell=orbitals_to_shell,
        )

    def reduce_orbital_to_shell(
        self, x: Tensor, dim: int | tuple[int, int] = -1, reduce: str = "sum"
    ) -> Tensor:
        """
        Reduce orbital-resolved tensor to shell-resolved tensor

        Parameters
        ----------
        x : Tensor
            Orbital-resolved tensor
        dim : int | (int, int)
            Dimension to reduce over, defaults to -1
        reduce : str
            Reduction method, defaults to "sum"

        Returns
        -------
        Tensor
            Shell-resolved tensor
        """

        return wrap_scatter_reduce(x, dim, self.orbitals_to_shell, reduce)

    def reduce_shell_to_atom(
        self, x: Tensor, dim: int | tuple[int, int] = -1, reduce: str = "sum"
    ) -> Tensor:
        """
        Reduce shell-resolved tensor to atom-resolved tensor

        Parameters
        ----------
        x : Tensor
            Shell-resolved tensor
        dim : int | (int, int)
            Dimension to reduce over, defaults to -1
        reduce : str
            Reduction method, defaults to "sum"

        Returns
        -------
        Tensor
            Atom-resolved tensor
        """

        return wrap_scatter_reduce(x, dim, self.shells_to_atom, reduce)

    def reduce_orbital_to_atom(
        self, x: Tensor, dim: int | tuple[int, int] = -1, reduce: str = "sum"
    ) -> Tensor:
        """
        Reduce orbital-resolved tensor to atom-resolved tensor

        Parameters
        ----------
        x : Tensor
            Orbital-resolved tensor
        dim : int | (int, int)
            Dimension to reduce over, defaults to -1
        reduce : str
            Reduction method, defaults to "sum"

        Returns
        -------
        Tensor
            Atom-resolved tensor
        """

        return self.reduce_shell_to_atom(
            self.reduce_orbital_to_shell(x, dim=dim, reduce=reduce),
            dim=dim,
            reduce=reduce,
        )

    def spread_atom_to_shell(
        self, x: Tensor, dim: int | tuple[int, int] = -1
    ) -> Tensor:
        """
        Spread atom-resolved tensor to shell-resolved tensor

        Parameters
        ----------
        x : Tensor
            Atom-resolved tensor
        dim : int | (int, int)
            Dimension to spread over, defaults to -1

        Returns
        -------
        Tensor
            Shell-resolved tensor
        """

        return wrap_gather(x, dim, self.shells_to_atom)

    def spread_shell_to_orbital(
        self, x: Tensor, dim: int | tuple[int, int] = -1
    ) -> Tensor:
        """
        Spread shell-resolved tensor to orbital-resolved tensor

        Parameters
        ----------
        x : Tensor
            Shell-resolved tensor
        dim : int | (int, int)
            Dimension to spread over, defaults to -1

        Returns
        -------
        Tensor
            Orbital-resolved tensor
        """

        return wrap_gather(x, dim, self.orbitals_to_shell)

    def spread_atom_to_orbital(
        self, x: Tensor, dim: int | tuple[int, int] = -1
    ) -> Tensor:
        """
        Spread atom-resolved tensor to orbital-resolved tensor

        Parameters
        ----------
        x : Tensor
            Atom-resolved tensor
        dim : int | (int, int)
            Dimension to spread over, defaults to -1

        Returns
        -------
        Tensor
            Orbital-resolved tensor
        """

        return self.spread_shell_to_orbital(
            self.spread_atom_to_shell(x, dim=dim), dim=dim
        )

    def spread_uspecies_to_atom(
        self, x: Tensor, dim: int | tuple[int, int] = -1
    ) -> Tensor:
        """
        Spread unique species tensor to atom-resolved tensor

        Parameters
        ----------
        x : Tensor
            Unique specie tensor
        dim : int | (int, int)
            Dimension to spread over, defaults to -1

        Returns
        -------
        Tensor
            Atom-resolved tensor
        """

        return wrap_gather(x, dim, self.atom_to_unique)

    def spread_uspecies_to_shell(
        self, x: Tensor, dim: int | tuple[int, int] = -1
    ) -> Tensor:
        """
        Spread unique species tensor to shell-resolved tensor

        Parameters
        ----------
        x : Tensor
            Unique specie tensor
        dim : int | (int, int)
            Dimension to spread over, defaults to -1

        Returns
        -------
        Tensor
            Shell-resolved tensor
        """

        return self.spread_atom_to_shell(
            self.spread_uspecies_to_atom(x, dim=dim), dim=dim
        )

    def spread_uspecies_to_orbital(
        self, x: Tensor, dim: int | tuple[int, int] = -1
    ) -> Tensor:
        """
        Spread unique species tensor to orbital-resolved tensor

        Parameters
        ----------
        x : Tensor
            Unique specie tensor
        dim : int
            Dimension to spread over, defaults to -1

        Returns
        -------
        Tensor
            Orbital-resolved tensor
        """

        return self.spread_atom_to_orbital(
            self.spread_uspecies_to_atom(x, dim=dim), dim=dim
        )

    def spread_ushell_to_shell(
        self, x: Tensor, dim: int | tuple[int, int] = -1
    ) -> Tensor:
        """
        Spread unique shell tensor to shell-resolved tensor

        Parameters
        ----------
        x : Tensor
            Unique shell tensor
        dim : int | (int, int)
            Dimension to spread over, defaults to -1

        Returns
        -------
        Tensor
            Shell-resolved tensor
        """

        return wrap_gather(x, dim, self.shells_to_ushell)

    def spread_ushell_to_orbital(
        self, x: Tensor, dim: int | tuple[int, int] = -1
    ) -> Tensor:
        """
        Spread unique shell tensor to orbital-resolved tensor

        Parameters
        ----------
        x : Tensor
            Unique shell tensor
        dim : int | (int, int)
            Dimension to spread over, defaults to -1

        Returns
        -------
        Tensor
            Orbital-resolved tensor
        """

        return self.spread_shell_to_orbital(
            self.spread_ushell_to_shell(x, dim=dim), dim=dim
        )

    @property
    def device(self) -> torch.device:
        """The device on which the `IndexHelper` object resides."""
        return self.__device

    @device.setter
    def device(self, *args):
        """Instruct users to use the ".to" method if wanting to change device."""
        raise AttributeError("Move object to device using the `.to` method")

    @property
    def dtype(self) -> torch.dtype:
        """Floating point dtype used by IndexHelper object."""
        return self.__dtype

    def to(self, device: torch.device) -> "IndexHelper":
        """
        Returns a copy of the `IndexHelper` instance on the specified device.

        This method creates and returns a new copy of the `IndexHelper` instance
        on the specified device "``device``".

        Parameters
        ----------
        device : torch.device
            Device to which all associated tensors should be moved.

        Returns
        -------
        IndexHelper
            A copy of the `IndexHelper` instance placed on the specified device.

        Notes
        -----
        If the `IndexHelper` instance is already on the desired device `self` will be returned.
        """
        if self.__device == device:
            return self

        return self.__class__(
            self.unique_angular.to(device=device),
            self.angular.to(device=device),
            self.atom_to_unique.to(device=device),
            self.ushells_to_unique.to(device=device),
            self.shells_to_ushell.to(device=device),
            self.shells_per_atom.to(device=device),
            self.shell_index.to(device=device),
            self.shells_to_atom.to(device=device),
            self.orbitals_per_shell.to(device=device),
            self.orbital_index.to(device=device),
            self.orbitals_to_shell.to(device=device),
        )

    def type(self, dtype: torch.dtype) -> "IndexHelper":
        """
        Returns a copy of the `IndexHelper` instance with specified floating point type.
        This method creates and returns a new copy of the `IndexHelper` instance
        with the specified dtype.

        Parameters
        ----------
        dtype : torch.dtype
            Type of the floating point numbers used by the `IndexHelper` instance.

        Returns
        -------
        IndexHelper
            A copy of the `IndexHelper` instance with the specified dtype.

        Notes
        -----
        If the `IndexHelper` instance has already the desired dtype `self` will be returned.
        """
        if self.__dtype == dtype:
            return self

        return self.__class__(
            self.unique_angular.type(dtype),
            self.angular.type(dtype),
            self.atom_to_unique.type(dtype),
            self.ushells_to_unique.type(dtype),
            self.shells_to_ushell.type(dtype),
            self.shells_per_atom.type(dtype),
            self.shell_index.type(dtype),
            self.shells_to_atom.type(dtype),
            self.orbitals_per_shell.type(dtype),
            self.orbital_index.type(dtype),
            self.orbitals_to_shell.type(dtype),
        )<|MERGE_RESOLUTION|>--- conflicted
+++ resolved
@@ -112,28 +112,17 @@
 
     shape0 = [-1] * x.dim()
     shape0[dim0] = x.shape[dim0]
-<<<<<<< HEAD
-    x = func(
-=======
-    y = torch.gather(
->>>>>>> 378bee2e
+    y = func(
         x,
         dim1,
         idx.unsqueeze(dim0).expand(*shape0),
         *args,
     )
 
-<<<<<<< HEAD
-    shape1 = [-1] * x.dim()
-    shape1[dim1] = x.shape[dim1]
-    x = func(
-        x,
-=======
     shape1 = [-1] * y.dim()
     shape1[dim1] = y.shape[dim1]
-    z = torch.gather(
+    z = func(
         y,
->>>>>>> 378bee2e
         dim0,
         idx.unsqueeze(dim1).expand(*shape1),
         *args,
